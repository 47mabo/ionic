import { NgModule, CUSTOM_ELEMENTS_SCHEMA } from '@angular/core';
import { IonicPageModule } from '../../../../../..';

import { PageOne } from './page-one';

@NgModule({
  declarations: [
    PageOne,
  ],
  imports: [
    IonicPageModule.forChild(PageOne),
  ],
  entryComponents: [
    PageOne,
  ],
<<<<<<< HEAD
  schemas: [
    CUSTOM_ELEMENTS_SCHEMA
  ]
=======
  schemas: [CUSTOM_ELEMENTS_SCHEMA]
>>>>>>> 6d2118f0
})
export class PageOneModule {}<|MERGE_RESOLUTION|>--- conflicted
+++ resolved
@@ -13,12 +13,6 @@
   entryComponents: [
     PageOne,
   ],
-<<<<<<< HEAD
-  schemas: [
-    CUSTOM_ELEMENTS_SCHEMA
-  ]
-=======
   schemas: [CUSTOM_ELEMENTS_SCHEMA]
->>>>>>> 6d2118f0
 })
 export class PageOneModule {}