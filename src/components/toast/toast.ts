import { App } from '../app/app';
import { Config } from '../../config/config';
import { isPresent } from '../../util/util';
import { NavOptions } from '../../navigation/nav-util';
import { PORTAL_TOAST } from '../app/app-constants';
import { ToastCmp } from './toast-component';
import { ToastOptions } from './toast-options';
import { ToastSlideIn, ToastSlideOut, ToastMdSlideIn, ToastMdSlideOut, ToastWpPopOut, ToastWpPopIn } from './toast-transitions';
import { ViewController } from '../../navigation/view-controller';


/**
 * @hidden
 */
export class Toast extends ViewController {
  private _app: App;

  constructor(app: App, opts: ToastOptions = {}, config: Config) {
    opts.dismissOnPageChange = isPresent(opts.dismissOnPageChange) ? !!opts.dismissOnPageChange : false;
    super(ToastCmp, opts, null);
    this._app = app;

    // set the position to the bottom if not provided
    if (!opts.position || !this.isValidPosition(opts.position)) {
      opts.position = TOAST_POSITION_BOTTOM;
    }

    this.isOverlay = true;

    config.setTransition('toast-slide-in', ToastSlideIn);
    config.setTransition('toast-slide-out', ToastSlideOut);
    config.setTransition('toast-md-slide-in', ToastMdSlideIn);
    config.setTransition('toast-md-slide-out', ToastMdSlideOut);
    config.setTransition('toast-wp-slide-out', ToastWpPopOut);
    config.setTransition('toast-wp-slide-in', ToastWpPopIn);
  }

  /**
  * @hidden
  */
  getTransitionName(direction: string): string {
    let key = 'toast' + (direction === 'back' ? 'Leave' : 'Enter');
    return this._nav && this._nav.config.get(key);
  }

  /**
  * @hidden
  */
  isValidPosition(position: string): boolean {
    return position === TOAST_POSITION_TOP || position === TOAST_POSITION_MIDDLE || position === TOAST_POSITION_BOTTOM;
  }

  /**
   * @param {string} message  Toast message content
   */
  setMessage(message: string): Toast {
    this.data.message = message;
    return this;
  }

  /**
   * @param {string} message  Toast message content
   */
  setDuration(dur: number): Toast {
    this.data.duration = dur;
    return this;
  }

  /**
   * @param {string} message  Toast message content
   */
  setPosition(pos: 'top' | 'middle' | 'bottom'): Toast {
    this.data.position = pos;
    return this;
  }

  /**
   * @param {string} message  Toast message content
   */
  setCssClass(cssClass: string): Toast {
    this.data.cssClass = cssClass;
    return this;
  }

  /**
   * @param {string} message  Toast message content
   */
  setShowCloseButton(closeButton: boolean): Toast {
    this.data.showCloseButton = closeButton;
    return this;
  }

  /**
   * Present the toast instance.
   *
   * @param {NavOptions} [opts={}] Nav options to go with this transition.
   * @returns {Promise} Returns a promise which is resolved when the transition has completed.
   */
  present(navOptions: NavOptions = {}): Promise<any> {
    navOptions.disableApp = false;
    return this._app.present(this, navOptions, PORTAL_TOAST);
  }

  /**
   * Dismiss all toast components which have been presented.
   */
  dismissAll() {
    this._nav && this._nav.popAll();
  }

}

<<<<<<< HEAD
=======

/**
 * @name ToastController
 * @description
 * A Toast is a subtle notification commonly used in modern applications.
 * It can be used to provide feedback about an operation or to
 * display a system message. The toast appears on top of the app's content,
 * and can be dismissed by the app to resume user interaction with
 * the app.
 *
 * ### Creating
 * All of the toast options should be passed in the first argument of
 * the create method: `create(opts)`. The message to display should be
 * passed in the `message` property. The `showCloseButton` option can be set to
 * true in order to display a close button on the toast. See the [create](#create)
 * method below for all available options.
 *
 * ### Positioning
 * Toasts can be positioned at the top, bottom or middle of the
 * view port. The position can be passed to the `Toast.create(opts)` method.
 * The position option is a string, and the values accepted are `top`, `bottom` and `middle`.
 * If the position is not specified, the toast will be displayed at the bottom of the view port.
 *
 * ### Dismissing
 * The toast can be dismissed automatically after a specific amount of time
 * by passing the number of milliseconds to display it in the `duration` of
 * the toast options. If `showCloseButton` is set to true, then the close button
 * will dismiss the toast. To dismiss the toast after creation, call the `dismiss()`
 * method on the Toast instance. The `onDidDismiss` function can be called to perform an action after the toast
 * is dismissed.
 *
 * @usage
 * ```ts
 * constructor(private toastCtrl: ToastController) {
 *
 * }
 *
 * presentToast() {
 *   let toast = this.toastCtrl.create({
 *     message: 'User was added successfully',
 *     duration: 3000,
 *     position: 'top'
 *   });
 *
 *   toast.onDidDismiss(() => {
 *     console.log('Dismissed toast');
 *   });
 *
 *   toast.present();
 * }
 * ```
 * @advanced
 * | Property              | Type      | Default         | Description                                                                                                   |
 * |-----------------------|-----------|-----------------|---------------------------------------------------------------------------------------------------------------|
 * | message               | `string`  | -               | The message for the toast. Long strings will wrap and the toast container will expand.                        |
 * | duration              | `number`  | -               | How many milliseconds to wait before hiding the toast. By default, it will show until `dismiss()` is called.  |
 * | position              | `string`  | "bottom"        | The position of the toast on the screen. Accepted values: "top", "middle", "bottom".                          |
 * | cssClass              | `string`  | -               | Additional classes for custom styles, separated by spaces.                                                    |
 * | showCloseButton       | `boolean` | false           | Whether or not to show a button to close the toast.                                                           |
 * | closeButtonText       | `string`  | "Close"         | Text to display in the close button.                                                                          |
 * | dismissOnPageChange   | `boolean` | false           | Whether to dismiss the toast when navigating to a new page.                                                   |
 *
 * @demo /docs/v2/demos/src/toast/
 */
@Injectable()
export class ToastController {

  constructor(private _app: App) {}

  /**
   * Create a new toast component. See options below
   * @param {ToastOptions} opts Toast options. See the below table for available options.
   */
  create(opts: ToastOptions = {}): Toast {
    return new Toast(this._app, opts);
  }

}

>>>>>>> 56364a05
const TOAST_POSITION_TOP = 'top';
const TOAST_POSITION_MIDDLE = 'middle';
const TOAST_POSITION_BOTTOM = 'bottom';<|MERGE_RESOLUTION|>--- conflicted
+++ resolved
@@ -110,88 +110,6 @@
 
 }
 
-<<<<<<< HEAD
-=======
-
-/**
- * @name ToastController
- * @description
- * A Toast is a subtle notification commonly used in modern applications.
- * It can be used to provide feedback about an operation or to
- * display a system message. The toast appears on top of the app's content,
- * and can be dismissed by the app to resume user interaction with
- * the app.
- *
- * ### Creating
- * All of the toast options should be passed in the first argument of
- * the create method: `create(opts)`. The message to display should be
- * passed in the `message` property. The `showCloseButton` option can be set to
- * true in order to display a close button on the toast. See the [create](#create)
- * method below for all available options.
- *
- * ### Positioning
- * Toasts can be positioned at the top, bottom or middle of the
- * view port. The position can be passed to the `Toast.create(opts)` method.
- * The position option is a string, and the values accepted are `top`, `bottom` and `middle`.
- * If the position is not specified, the toast will be displayed at the bottom of the view port.
- *
- * ### Dismissing
- * The toast can be dismissed automatically after a specific amount of time
- * by passing the number of milliseconds to display it in the `duration` of
- * the toast options. If `showCloseButton` is set to true, then the close button
- * will dismiss the toast. To dismiss the toast after creation, call the `dismiss()`
- * method on the Toast instance. The `onDidDismiss` function can be called to perform an action after the toast
- * is dismissed.
- *
- * @usage
- * ```ts
- * constructor(private toastCtrl: ToastController) {
- *
- * }
- *
- * presentToast() {
- *   let toast = this.toastCtrl.create({
- *     message: 'User was added successfully',
- *     duration: 3000,
- *     position: 'top'
- *   });
- *
- *   toast.onDidDismiss(() => {
- *     console.log('Dismissed toast');
- *   });
- *
- *   toast.present();
- * }
- * ```
- * @advanced
- * | Property              | Type      | Default         | Description                                                                                                   |
- * |-----------------------|-----------|-----------------|---------------------------------------------------------------------------------------------------------------|
- * | message               | `string`  | -               | The message for the toast. Long strings will wrap and the toast container will expand.                        |
- * | duration              | `number`  | -               | How many milliseconds to wait before hiding the toast. By default, it will show until `dismiss()` is called.  |
- * | position              | `string`  | "bottom"        | The position of the toast on the screen. Accepted values: "top", "middle", "bottom".                          |
- * | cssClass              | `string`  | -               | Additional classes for custom styles, separated by spaces.                                                    |
- * | showCloseButton       | `boolean` | false           | Whether or not to show a button to close the toast.                                                           |
- * | closeButtonText       | `string`  | "Close"         | Text to display in the close button.                                                                          |
- * | dismissOnPageChange   | `boolean` | false           | Whether to dismiss the toast when navigating to a new page.                                                   |
- *
- * @demo /docs/v2/demos/src/toast/
- */
-@Injectable()
-export class ToastController {
-
-  constructor(private _app: App) {}
-
-  /**
-   * Create a new toast component. See options below
-   * @param {ToastOptions} opts Toast options. See the below table for available options.
-   */
-  create(opts: ToastOptions = {}): Toast {
-    return new Toast(this._app, opts);
-  }
-
-}
-
->>>>>>> 56364a05
 const TOAST_POSITION_TOP = 'top';
 const TOAST_POSITION_MIDDLE = 'middle';
 const TOAST_POSITION_BOTTOM = 'bottom';