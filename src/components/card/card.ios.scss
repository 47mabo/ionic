@import "../../themes/ionic.globals.ios";
@import "./card";


// iOS Card
// --------------------------------------------------

/// @prop - Margin top of the card
$card-ios-margin-top:                  12px !default;

/// @prop - Margin right of the card
$card-ios-margin-right:                12px !default;

/// @prop - Margin bottom of the card
$card-ios-margin-bottom:               12px !default;

/// @prop - Margin left of the card
$card-ios-margin-left:                 12px !default;
<<<<<<< HEAD
=======
/// @prop - Margin start of the card
$card-ios-margin-start:                $card-ios-margin-left;
>>>>>>> 6d2118f0

/// @prop - Padding top of the media on the card
$card-ios-padding-media-top:           10px !default;

/// @prop - Padding bottom of the media on the card
$card-ios-padding-media-bottom:        9px !default;

/// @prop - Background color of the card
$card-ios-background-color:            $list-ios-background-color !default;

/// @prop - Box shadow color of the card
$card-ios-box-shadow-color:            rgba(0, 0, 0, .3) !default;

/// @prop - Box shadow of the card
$card-ios-box-shadow:                  0 1px 2px $card-ios-box-shadow-color !default;

/// @prop - Border radius of the card
$card-ios-border-radius:               2px !default;

/// @prop - Font size of the card
$card-ios-font-size:                   1.4rem !default;

/// @prop - Color of the card text
$card-ios-text-color:                  #666 !default;


.card-ios {
  margin: $card-ios-margin-top $card-ios-margin-right $card-ios-margin-bottom $card-ios-margin-left;

  width: calc(100% - #{($card-ios-margin-right + $card-ios-margin-left)});

  border-radius: $card-ios-border-radius;
  font-size: $card-ios-font-size;

  background: $card-ios-background-color;
  box-shadow: $card-ios-box-shadow;
}

.card-ios ion-list {
  margin-bottom: 0;
}

.card-ios > .item:last-child,
.card-ios > .item:last-child .item-inner,
.card-ios > .item-wrapper:last-child .item {
  border-bottom: 0;
}

.card-ios .item-ios.item-block .item-inner {
  border: 0;
}

<<<<<<< HEAD
.card-header-ios + .card-content-ios,
.card-ios .item + .card-content-ios {
  padding-top: 0;
}

=======
>>>>>>> 6d2118f0
.card .note-ios {
  font-size: 1.3rem;
}

.card-ios h1 {
  margin: 0 0 2px;

  font-size: 2.4rem;
  font-weight: normal;
}

.card-ios h2 {
  margin: 2px 0;

  font-size: 1.6rem;
  font-weight: normal;
}

.card-ios h3,
.card-ios h4,
.card-ios h5,
.card-ios h6 {
  margin: 2px 0;

  font-size: 1.4rem;
  font-weight: normal;
}

.card-ios p {
  margin: 0 0 2px;

  font-size: 1.4rem;
  color: $card-ios-text-color;
}

.card-ios + ion-card {
  margin-top: 0;
}


// Generate iOS Card Colors
// --------------------------------------------------

@each $color-name, $color-base, $color-contrast in get-colors($colors-ios) {

  .card-ios .text-ios-#{$color-name} {
    color: $color-base;
  }

  .card-ios-#{$color-name} {
    color: $color-contrast;
    background-color: $color-base;

    p {
      color: $color-contrast;
    }

    @each $color-name, $color-base, $color-contrast in get-colors($colors-ios) {
      .text-ios-#{$color-name} {
        color: $color-base;
      }
    }
  }

}<|MERGE_RESOLUTION|>--- conflicted
+++ resolved
@@ -16,11 +16,9 @@
 
 /// @prop - Margin left of the card
 $card-ios-margin-left:                 12px !default;
-<<<<<<< HEAD
-=======
+
 /// @prop - Margin start of the card
 $card-ios-margin-start:                $card-ios-margin-left;
->>>>>>> 6d2118f0
 
 /// @prop - Padding top of the media on the card
 $card-ios-padding-media-top:           10px !default;
@@ -73,14 +71,6 @@
   border: 0;
 }
 
-<<<<<<< HEAD
-.card-header-ios + .card-content-ios,
-.card-ios .item + .card-content-ios {
-  padding-top: 0;
-}
-
-=======
->>>>>>> 6d2118f0
 .card .note-ios {
   font-size: 1.3rem;
 }
