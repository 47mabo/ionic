import { NgModule, CUSTOM_ELEMENTS_SCHEMA } from '@angular/core';
import { BrowserModule } from '@angular/platform-browser';
import { IonicApp, IonicModule } from '../../../../..';

import { AppComponent } from './app.component';
import { RootPage } from '../pages/root-page/root-page';

@NgModule({
  declarations: [
    AppComponent,
    RootPage
  ],
  imports: [
    BrowserModule,
    IonicModule.forRoot(AppComponent)
  ],
  bootstrap: [IonicApp],
  entryComponents: [
    RootPage
  ],
<<<<<<< HEAD
  schemas: [
    CUSTOM_ELEMENTS_SCHEMA
  ]
=======
  schemas: [CUSTOM_ELEMENTS_SCHEMA]
>>>>>>> 6d2118f0
})
export class AppModule {}<|MERGE_RESOLUTION|>--- conflicted
+++ resolved
@@ -18,12 +18,6 @@
   entryComponents: [
     RootPage
   ],
-<<<<<<< HEAD
-  schemas: [
-    CUSTOM_ELEMENTS_SCHEMA
-  ]
-=======
   schemas: [CUSTOM_ELEMENTS_SCHEMA]
->>>>>>> 6d2118f0
 })
 export class AppModule {}