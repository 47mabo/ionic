--- conflicted
+++ resolved
@@ -132,11 +132,7 @@
     "ts-node": "1.3.0",
     "tslint": "3.15.1",
     "tslint-ionic-rules": "0.0.7",
-<<<<<<< HEAD
-    "typescript": "2.3.2",
-=======
     "typescript": "~2.3.2",
->>>>>>> 19020108
     "vinyl": "1.2.0",
     "webpack": "^2.1.0-beta.27",
     "yargs": "5.0.0"
