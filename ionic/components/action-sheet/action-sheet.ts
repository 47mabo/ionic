/**
* @ngdoc service
* @name ActionSheet
* @module ionic
* @description
* The ActionSheet is a modal menu with options to select based on an action.
*/
import {Component, Injectable, Renderer, NgFor, NgIf} from 'angular2/angular2';

import {OverlayController} from '../overlay/overlay-controller';
import {Config} from '../../config/config';
import {Icon} from '../icon/icon';
import {Animation} from '../../animations/animation';
import {NavParams} from '../nav/nav-controller';
import {extend} from '../../util/util';

@Component({
  selector: 'ion-action-sheet',
  template:
    '<div (click)="cancel()" tappable disable-activated class="backdrop"></div>' +
    '<div class="action-sheet-wrapper">' +
      '<div class="action-sheet-container">' +
        '<div class="action-sheet-group action-sheet-options">' +
          '<div class="action-sheet-title" *ng-if="d.titleText">{{d.titleText}}</div>' +
          '<button (click)="buttonClicked(i)" *ng-for="#b of d.buttons; #i=index" class="action-sheet-button action-sheet-option disable-hover">' +
            '<icon [name]="b.icon" *ng-if="b.icon" class="action-sheet-icon"></icon> ' +
            '{{b.text}}' +
          '</button>' +
          '<button *ng-if="d.destructiveText" (click)="destructive()" class="action-sheet-button action-sheet-destructive disable-hover">' +
            '<icon [name]="d.destructiveIcon" *ng-if="d.destructiveIcon" class="action-sheet-icon"></icon> ' +
            '{{d.destructiveText}}' +
          '</button>' +
        '</div>' +
        '<div class="action-sheet-group" *ng-if="d.cancelText">' +
          '<button (click)="cancel()" class="action-sheet-button action-sheet-cancel disable-hover">' +
            '<icon [name]="d.cancelIcon" *ng-if="d.cancelIcon" class="action-sheet-icon"></icon> ' +
            '{{d.cancelText}}' +
          '</button>' +
        '</div>' +
      '</div>' +
    '</div>',
  host: {
    'role': 'dialog'
  },
  directives: [NgFor, NgIf, Icon]
})
class ActionSheetCmp {

  constructor(params: NavParams, renderer: Renderer) {
    this.d = params.data;

    if (this.d.cssClass) {
      renderer.setElementClass(elementRef, this.d.cssClass, true);
    }
  }

  cancel() {
    this.d.cancel && this.d.cancel();
    return this.close();
  }

  destructive() {
    if (this.d.destructiveButtonClicked()) {
      return this.close();
    }
  }

  buttonClicked(index) {
    if (this.d.buttonClicked(index)) {
      return this.close();
    }
  }
}

/**
 * @name ActionSheet
 * @description
 * The Action Sheet is a slide-up pane that lets the user choose from a set of options. Dangerous options are made obvious.
 * There are easy ways to cancel out of the action sheet, such as tapping the backdrop or even hitting escape on the keyboard for desktop testing.
 *
 * @usage
 * ```ts
 * openMenu() {
 *
 *   this.actionSheet.open({
 *     buttons: [
 *       { text: 'Share This' },
 *       { text: 'Move' }
 *     ],
 *     destructiveText: 'Delete',
 *     titleText: 'Modify your album',
 *     cancelText: 'Cancel',
 *     cancel: function() {
 *       console.log('Canceled');
 *     },
 *     destructiveButtonClicked: () => {
 *       console.log('Destructive clicked');
 *     },
 *     buttonClicked: function(index) {
 *       console.log('Button clicked', index);
 *       if(index == 1) { return false; }
 *       return true;
 *     }
 *
 *   }).then(actionSheetRef => {
 *     this.actionSheetRef = actionSheetRef;
 *   });
 *
 * }
 * ```
 */
@Injectable()
export class ActionSheet {

  constructor(ctrl: OverlayController, config: Config) {
    this.ctrl = ctrl;
    this.config = config;
  }

  /**
   * Create and open a new Action Sheet. This is the
   * public API, and most often you will only use ActionSheet.open()
   *
   * @param {Object} [opts={}]  An object containing optional settings.
<<<<<<< HEAD
   * @param {String} [opts.pageType='action-sheet'] The page type that determines how the page renders and animates.
=======
   *  - `[Object]` `buttons` Which buttons to show.  Each button is an object with a `text` field.
   *  - `{string}` `titleText` The title to show on the action sheet.
   *  - `{string=}` `cancelText` the text for a 'cancel' button on the action sheet.
   *  - `{string=}` `destructiveText` The text for a 'danger' on the action sheet.
   *  - `{function=}` `cancel` Called if the cancel button is pressed, the backdrop is tapped or
   *     the hardware back button is pressed.
   *  - `{function=}` `buttonClicked` Called when one of the non-destructive buttons is clicked,
   *     with the index of the button that was clicked and the button object. Return true to close
   *     the action sheet, or false to keep it opened.
   *  - `{function=}` `destructiveButtonClicked` Called when the destructive button is clicked.
   *     Return true to close the action sheet, or false to keep it opened.
>>>>>>> bc289cce
   * @param {String} [opts.enterAnimation='action-sheet-slide-in'] The class used to animate an actionSheet that is entering.
   * @param {String} [opts.leaveAnimation='action-sheet-slide-out'] The class used to animate an actionSheet that is leaving.
   * @return {Promise} Promise that resolves when the action sheet is open.
   */
  open(opts={}) {
    opts = extend({
      pageType: OVERLAY_TYPE,
      enterAnimation: this.config.get('actionSheetEnter'),
      leaveAnimation: this.config.get('actionSheetLeave'),
      cancelIcon: this.config.get('actionSheetCancelIcon'),
      destructiveIcon: this.config.get('actionSheetDestructiveIcon')
    }, opts);

    return this.ctrl.open(ActionSheetCmp, opts, opts);
  }

  /**
   * Retrieves an actionSheet instance.
   *
   * @param {String} [handle]  The handle used to open the instance to be retrieved.
   * @returns {ActionSheet} An actionSheet instance.
   */
  get(handle) {
    if (handle) {
      return this.ctrl.getByHandle(handle);
    }
    return this.ctrl.getByType(OVERLAY_TYPE);
  }

}

const OVERLAY_TYPE = 'action-sheet';



class ActionSheetSlideIn extends Animation {
  constructor(enteringView, leavingView, opts) {
    super(null, opts);

    let ele = enteringView.pageRef().nativeElement;
    let backdrop = new Animation(ele.querySelector('.backdrop'));
    let wrapper = new Animation(ele.querySelector('.action-sheet-wrapper'));

    backdrop.fromTo('opacity', 0.01, 0.4);
    wrapper.fromTo('translateY', '100%', '0%');

    this.easing('cubic-bezier(.36,.66,.04,1)').duration(400).add([backdrop, wrapper]);
  }
}
Animation.register('action-sheet-slide-in', ActionSheetSlideIn);


class ActionSheetSlideOut extends Animation {
  constructor(enteringView, leavingView, opts) {
    super(null, opts);

    let ele = leavingView.pageRef().nativeElement;
    let backdrop = new Animation(ele.querySelector('.backdrop'));
    let wrapper = new Animation(ele.querySelector('.action-sheet-wrapper'));

    backdrop.fromTo('opacity', 0.4, 0);
    wrapper.fromTo('translateY', '0%', '100%');

    this.easing('cubic-bezier(.36,.66,.04,1)').duration(300).add([backdrop, wrapper]);
  }
}
Animation.register('action-sheet-slide-out', ActionSheetSlideOut);


class ActionSheetMdSlideIn extends Animation {
  constructor(enteringView, leavingView, opts) {
    super(null, opts);

    let ele = enteringView.pageRef().nativeElement;
    let backdrop = new Animation(ele.querySelector('.backdrop'));
    let wrapper = new Animation(ele.querySelector('.action-sheet-wrapper'));

    backdrop.fromTo('opacity', 0.01, 0.26);
    wrapper.fromTo('translateY', '100%', '0%');

    this.easing('cubic-bezier(.36,.66,.04,1)').duration(450).add([backdrop, wrapper]);
  }
}
Animation.register('action-sheet-md-slide-in', ActionSheetMdSlideIn);


class ActionSheetMdSlideOut extends Animation {
  constructor(enteringView, leavingView, opts) {
    super(null, opts);

    let ele = leavingView.pageRef().nativeElement;
    let backdrop = new Animation(ele.querySelector('.backdrop'));
    let wrapper = new Animation(ele.querySelector('.action-sheet-wrapper'));

    backdrop.fromTo('opacity', 0.26, 0);
    wrapper.fromTo('translateY', '0%', '100%');

    this.easing('cubic-bezier(.36,.66,.04,1)').duration(450).add([backdrop, wrapper]);
  }
}
Animation.register('action-sheet-md-slide-out', ActionSheetMdSlideOut);<|MERGE_RESOLUTION|>--- conflicted
+++ resolved
@@ -122,9 +122,6 @@
    * public API, and most often you will only use ActionSheet.open()
    *
    * @param {Object} [opts={}]  An object containing optional settings.
-<<<<<<< HEAD
-   * @param {String} [opts.pageType='action-sheet'] The page type that determines how the page renders and animates.
-=======
    *  - `[Object]` `buttons` Which buttons to show.  Each button is an object with a `text` field.
    *  - `{string}` `titleText` The title to show on the action sheet.
    *  - `{string=}` `cancelText` the text for a 'cancel' button on the action sheet.
@@ -136,7 +133,6 @@
    *     the action sheet, or false to keep it opened.
    *  - `{function=}` `destructiveButtonClicked` Called when the destructive button is clicked.
    *     Return true to close the action sheet, or false to keep it opened.
->>>>>>> bc289cce
    * @param {String} [opts.enterAnimation='action-sheet-slide-in'] The class used to animate an actionSheet that is entering.
    * @param {String} [opts.leaveAnimation='action-sheet-slide-out'] The class used to animate an actionSheet that is leaving.
    * @return {Promise} Promise that resolves when the action sheet is open.
