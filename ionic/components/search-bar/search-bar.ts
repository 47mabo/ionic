<<<<<<< HEAD
import {ElementRef, Pipe} from 'angular2/angular2';
=======
import {ElementRef, Pipe, NgControl, Renderer} from 'angular2/angular2';
//import {ControlGroup} from 'angular2/forms'
>>>>>>> 2bac3a9e

import {Ion} from '../ion';
import {IonicConfig} from '../../config/config';
import {IonicComponent, IonicView} from '../../config/decorators';

/**
 * TODO
 */
@IonicComponent({
  selector: 'ion-search-bar',
  appInjector: [NgControl],
  properties: [
    'list',
    'query'
  ],
  defaultProperties: {
    'cancelText': 'Cancel',
    'placeholder': 'Search'
  }
})
@IonicView({
  template: `
  <div class="search-bar-input-container" [class.left-align]="shouldLeftAlign">
    <div class="search-bar-icon"></div>
    <input (focus)="inputFocused()" (blur)="inputBlurred()"
    (input)="inputChanged($event)" class="search-bar-input" type="search" [attr.placeholder]="placeholder">
    <div class="search-bar-close-icon"></div>
  </div>
  <button class="search-bar-cancel">{{cancelText}}</button>`
})
export class SearchBar extends Ion {
  /**
   * TODO
   * @param {ElementRef} elementRef  TODO
   * @param {IonicConfig} config  TODO
   */
  constructor(
    elementRef: ElementRef,
    config: IonicConfig,
    ngControl: NgControl,
    renderer: Renderer
  ) {
    super(elementRef, config);
    this.renderer = renderer;
    this.elementRef = elementRef;
    if(!ngControl) {
      // They don't want to do anything that works, so we won't do anything that breaks
      return;
    }

    this.ngControl = ngControl;

    ngControl.valueAccessor = this;

    this.query = '';
  }

  /**
   * Much like ngModel, this is called from our valueAccessor for the attached
   * ControlDirective to update the value internally.
   */
  writeValue(value) {
    this.value = value;
    console.log('writeValue', value);
    this.renderer.setElementProperty(this.elementRef, 'value', this.value);

  }

  registerOnChange(val) {
    console.log('registerONChange', val);
  }

  registerOnTouched(val) {
    console.log('register on touched', val);
  }

  inputChanged(event) {
    this.value = event.target.value;
    console.log('Search changed', this.value);
    this.ngControl.valueAccessor.writeValue(this.value);
    this.ngControl.control.updateValue(this.value);
    // this.ngControl.valueAccessor.updateValue(this.value);
    // this.ngControl.updateValue(this.value);
    // TODO: Better way to do this?
    //this.controlDirective._control().updateValue(event.target.value);
  }

  inputFocused() {
    this.isFocused = true;
    this.shouldLeftAlign = true;
  }
  inputBlurred() {
    this.isFocused = false;
    this.shouldLeftAlign = this.value.trim() != '';
  }
}

/*
export class SearchPipe extends Pipe {
  constructor() {
    super();
    this.state = 0;
  }

  supports(newValue) {
    return true;
  }

  transform(value, ...args) {
    console.log('Transforming', value, args);
    return value;
    //return `${value} state:${this.state ++}`;
  }

  create(cdRef) {
    console.log('REF', cdRef);
    return new SearchPipe(cdRef);
  }
}
*/<|MERGE_RESOLUTION|>--- conflicted
+++ resolved
@@ -1,9 +1,5 @@
-<<<<<<< HEAD
-import {ElementRef, Pipe} from 'angular2/angular2';
-=======
 import {ElementRef, Pipe, NgControl, Renderer} from 'angular2/angular2';
 //import {ControlGroup} from 'angular2/forms'
->>>>>>> 2bac3a9e
 
 import {Ion} from '../ion';
 import {IonicConfig} from '../../config/config';
