/*!
 * Copyright 2013 Drifty Co.
 * http://drifty.com/
 *
<<<<<<< HEAD
 * Ionic, v0.9.18
=======
 * Ionic, v{{ VERSION }}
>>>>>>> c0e11312
 * A powerful HTML5 mobile app framework.
 * http://ionicframework.com/
 *
 * By @maxlynch, @helloimben, @adamdbradley <3
 *
 * Licensed under the MIT license. Please see LICENSE for more information.
 *
 */;
/**
 * Create a wrapping module to ease having to include too many
 * modules.
 */
angular.module('ionic.service', [
  'ionic.service.platform',
  'ionic.service.actionSheet',
  'ionic.service.gesture',
  'ionic.service.loading',
  'ionic.service.modal',
  'ionic.service.popup',
  'ionic.service.templateLoad'
]);

// UI specific services and delegates
angular.module('ionic.ui.service', [
  'ionic.ui.service.scrollDelegate',
]);

angular.module('ionic.ui', [
                            'ionic.ui.content',
                            'ionic.ui.scroll',
                            'ionic.ui.tabs',
                            'ionic.ui.navRouter',
                            'ionic.ui.header',
                            'ionic.ui.sideMenu',
                            'ionic.ui.slideBox',
                            'ionic.ui.list',
                            'ionic.ui.checkbox',
                            'ionic.ui.toggle',
                            'ionic.ui.radio'
                           ]);


angular.module('ionic', [
    'ionic.service',
    'ionic.ui.service',
    'ionic.ui',
    
    // Angular deps
    'ngAnimate',
    'ngRoute',
    'ngTouch',
    'ngSanitize'
]);
;
(function() {
'use strict';

angular.module('ionic.ui.service.scrollDelegate', [])

.factory('ScrollDelegate', ['$rootScope', function($rootScope) {
  return {
    /**
     * Trigger a scroll-to-top event on child scrollers.
     */
    scrollTop: function(animate) {
      $rootScope.$broadcast('scroll.scrollTop', animate);
    },
    tapScrollToTop: function(element) {
      var _this = this;

      ionic.on('tap', function(e) {
        var el = element[0];
        var bounds = el.getBoundingClientRect();

        if(ionic.DomUtil.rectContains(e.gesture.touches[0].pageX, e.gesture.touches[0].pageY, bounds.left, bounds.top, bounds.left + bounds.width, bounds.top + 20)) {
          _this.scrollTop();
        } 
      }, element[0]);
    },
    /**
     * Register a scope for scroll event handling.
     * $scope {Scope} the scope to register and listen for events
     */
    register: function($scope, $element) {
      $element.bind('scroll', function(e) {
        $scope.onScroll({
          event: e,
          scrollTop: e.detail ? e.detail.scrollTop : e.originalEvent ? e.originalEvent.detail.scrollTop : 0,
          scrollLeft: e.detail ? e.detail.scrollLeft: e.originalEvent ? e.originalEvent.detail.scrollLeft : 0
        });
      });

      $scope.$parent.$on('scroll.resize', function(e) {
        // Run the resize after this digest
        $timeout(function() {
          $scope.$parent.scrollView && $scope.$parent.scrollView.resize();
        });
      });

      // Called to stop refreshing on the scroll view
      $scope.$parent.$on('scroll.refreshComplete', function(e) {
        $scope.$parent.scrollView && $scope.$parent.scrollView.finishPullToRefresh();
      });

      /**
       * Called to scroll to the top of the content
       *
       * @param animate {boolean} whether to animate or just snap
       */
      $scope.$parent.$on('scroll.scrollTop', function(e, animate) {
        $scope.$parent.scrollView && $scope.$parent.scrollView.scrollTo(0, 0, animate === false ? false : true);
      });
    }
  };
}]);

})(ionic);
;
angular.module('ionic.service.actionSheet', ['ionic.service.templateLoad', 'ionic.ui.actionSheet', 'ngAnimate'])

.factory('ActionSheet', ['$rootScope', '$document', '$compile', '$animate', '$timeout', 'TemplateLoader',
    function($rootScope, $document, $compile, $animate, $timeout, TemplateLoader) {

  return {
    /**
     * Load an action sheet with the given template string.
     *
     * A new isolated scope will be created for the 
     * action sheet and the new element will be appended into the body.
     *
     * @param {object} opts the options for this ActionSheet (see docs)
     */
    show: function(opts) {
      var scope = $rootScope.$new(true);

      angular.extend(scope, opts);


      // Compile the template
      var element = $compile('<action-sheet buttons="buttons"></action-sheet>')(scope);

      // Grab the sheet element for animation
      var sheetEl = angular.element(element[0].querySelector('.action-sheet'));

      var hideSheet = function(didCancel) {
        $animate.leave(sheetEl, function() {
          if(didCancel) {
            opts.cancel();
          }
        });
        
        $animate.removeClass(element, 'active', function() {
          scope.$destroy();
        });
      };

      scope.cancel = function() {
        hideSheet(true);
      };

      scope.buttonClicked = function(index) {
        // Check if the button click event returned true, which means
        // we can close the action sheet
        if((opts.buttonClicked && opts.buttonClicked(index)) === true) {
          hideSheet(false);
        }
      };

      scope.destructiveButtonClicked = function() {
        // Check if the destructive button click event returned true, which means
        // we can close the action sheet
        if((opts.destructiveButtonClicked && opts.destructiveButtonClicked()) === true) {
          hideSheet(false);
        }
      };

      $document[0].body.appendChild(element[0]);

      var sheet = new ionic.views.ActionSheet({el: element[0] });
      scope.sheet = sheet;

      $animate.addClass(element, 'active');
      $animate.enter(sheetEl, element, null, function() {
      });

      return sheet;
    }
  };

}]);
;
angular.module('ionic.service.gesture', [])

.factory('Gesture', [function() {
  return {
    on: function(eventType, cb, $element) {
      return window.ionic.onGesture(eventType, cb, $element[0]);
    },
    off: function(gesture, eventType, cb) {
      return window.ionic.offGesture(gesture, eventType, cb);
    }
  };
}]);
;
angular.module('ionic.service.loading', ['ionic.ui.loading'])

.factory('Loading', ['$rootScope', '$document', '$compile', function($rootScope, $document, $compile) {
  return {
    /**
     * Load an action sheet with the given template string.
     *
     * A new isolated scope will be created for the 
     * action sheet and the new element will be appended into the body.
     *
     * @param {object} opts the options for this ActionSheet (see docs)
     */
    show: function(opts) {
      var defaults = {
        content: '',
        animation: 'fade-in',
        showBackdrop: true,
        maxWidth: 200,
        showDelay: 2000
      };

      opts = angular.extend(defaults, opts);

      var scope = $rootScope.$new(true);
      angular.extend(scope, opts);

      // Make sure there is only one loading element on the page at one point in time
      var existing = angular.element($document[0].querySelector('.loading-backdrop'));
      if(existing.length) {
        scope = existing.scope();
        if(scope.loading) {
          scope.loading.show();
          return scope.loading;
        }
      }

      // Compile the template
      var element = $compile('<loading>' + opts.content + '</loading>')(scope);

      $document[0].body.appendChild(element[0]);

      var loading = new ionic.views.Loading({
        el: element[0],
        maxWidth: opts.maxWidth,
        showDelay: opts.showDelay
      });

      loading.show();

      scope.loading = loading;

      return loading;
    }
  };
}]);
;
angular.module('ionic.service.modal', ['ionic.service.templateLoad', 'ngAnimate'])


.factory('Modal', ['$rootScope', '$document', '$compile', '$animate', '$q', 'TemplateLoader', function($rootScope, $document, $compile, $animate, $q, TemplateLoader) {
  var ModalView = ionic.views.Modal.inherit({
    initialize: function(opts) {
      ionic.views.Modal.prototype.initialize.call(this, opts);
      this.animation = opts.animation || 'slide-in-up';
    },
    // Show the modal
    show: function() {
      var _this = this;
      var element = angular.element(this.el);
      if(!element.parent().length) {
        angular.element($document[0].body).append(element);
        ionic.views.Modal.prototype.show.call(_this);
      }
      $animate.addClass(element, this.animation, function() {
      });
    },
    // Hide the modal
    hide: function() {
      var element = angular.element(this.el);
      $animate.removeClass(element, this.animation);

      ionic.views.Modal.prototype.hide.call(this);
    },

    // Remove and destroy the modal scope
    remove: function() {
      var element = angular.element(this.el);
      $animate.leave(angular.element(this.el), function() {
        scope.$destroy();
      });
    }
  });

  var createModal = function(templateString, options) {
    // Create a new scope for the modal
    var scope = options.scope && options.scope.$new() || $rootScope.$new(true);

    // Compile the template
    var element = $compile(templateString)(scope);

    options.el = element[0];
    var modal = new ModalView(options);

    modal.scope = scope;

    // If this wasn't a defined scope, we can assign 'modal' to the isolated scope
    // we created
    if(!options.scope) {
      scope.modal = modal;
    }

    return modal;
  };

  return {
    /**
     * Load a modal with the given template string.
     *
     * A new isolated scope will be created for the 
     * modal and the new element will be appended into the body.
     */
    fromTemplate: function(templateString, options) {
      var modal = createModal(templateString, options || {});
      return modal;
    },
    fromTemplateUrl: function(url, cb, options) {
      TemplateLoader.load(url).then(function(templateString) {
        var modal = createModal(templateString, options || {});
        cb(modal);
      });
    },
  };
}]);
;
(function() {
'use strict';

angular.module('ionic.service.platform', [])

/**
 * The platformProvider makes it easy to set and detect which platform
 * the app is currently running on. It has some auto detection built in
 * for PhoneGap and Cordova. This provider also takes care of
 * initializing some defaults that depend on the platform, such as the
 * height of header bars on iOS 7.
 */
.provider('Platform', function() {
  var platform = 'web';
  var isPlatformReady = false;

  if(window.cordova || window.PhoneGap || window.phonegap) {
    platform = 'cordova';
  }

  var isReady = function() {
    if(platform == 'cordova') {
      return window.device || window.Cordova;
    }
    return true;
  };

  // We need to do some stuff as soon as we know the platform,
  // like adjust header margins for iOS 7, etc.
  setTimeout(function afterReadyWait() {
    if(isReady()) {
      ionic.Platform.detect();
    } else {
      setTimeout(afterReadyWait, 50);
    }
  }, 10);




  return {
    setPlatform: function(p) {
      platform = p;
    },
    $get: ['$q', '$timeout', function($q, $timeout) {
      return {
        /**
         * Some platforms have hardware back buttons, so this is one way to bind to it.
         *
         * @param {function} cb the callback to trigger when this event occurs
         */
        onHardwareBackButton: function(cb) {
          this.ready(function() {
            document.addEventListener('backbutton', cb, false);
          });
        },

        /**
         * Remove an event listener for the backbutton.
         *
         * @param {function} fn the listener function that was originally bound.
         */
        offHardwareBackButton: function(fn) {
          this.ready(function() {
            document.removeEventListener('backbutton', fn);
          });
        },

        /**
         * Trigger a callback once the device is ready, or immediately if the device is already
         * ready.
         */
        ready: function(cb) {
          var self = this;
          var q = $q.defer();

          $timeout(function readyWait() {
            if(isReady()) {
              isPlatformReady = true;
              q.resolve();
              cb();
            } else {
              $timeout(readyWait, 50);
            }
          }, 50);

          return q.promise;
        }
      };
    }]
  };
});

})(ionic);
;
angular.module('ionic.service.popup', ['ionic.service.templateLoad'])


.factory('Popup', ['$rootScope', '$document', '$compile', 'TemplateLoader', function($rootScope, $document, $compile, TemplateLoader) {

  var getPopup = function() {
    // Make sure there is only one loading element on the page at one point in time
    var existing = angular.element($document[0].querySelector('.popup'));
    if(existing.length) {
      var scope = existing.scope();
      if(scope.popup) {
        return scope;
      }
    }
  };

  return {
    alert: function(message, $scope) {

      // If there is an existing popup, just show that one
      var existing = getPopup();
      if(existing) {
        return existing.popup.alert(message);
      }

      var defaults = {
        title: message,
        animation: 'fade-in',
      };

      opts = angular.extend(defaults, opts);

      var scope = $scope && $scope.$new() || $rootScope.$new(true);
      angular.extend(scope, opts);

      // Compile the template
      var element = $compile('<popup>' + opts.content + '</popup>')(scope);
      $document[0].body.appendChild(element[0]);

      var popup = new ionic.views.Popup({el: element[0] });
      popup.alert(message);

      scope.popup = popup;

      return popup;
    },
    confirm: function(cb) {
    },
    prompt: function(cb) {
    },
    show: function(data) {
      // data.title
      // data.template
      // data.buttons
    }
  };
}]);
;
angular.module('ionic.service.templateLoad', [])

.factory('TemplateLoader', ['$q', '$http', '$templateCache', function($q, $http, $templateCache) {
  return {
    load: function(url) {
      var deferred = $q.defer();

      $http({
        method: 'GET',
        url: url,
        cache: $templateCache
      }).success(function(html) {
        deferred.resolve(html && html.trim());
      }).error(function(err) {
        deferred.reject(err);
      });

      return deferred.promise;
    }
  };
}]);
;
(function() {
'use strict';

angular.module('ionic.ui.actionSheet', [])

.directive('actionSheet', ['$document', function($document) {
  return {
    restrict: 'E',
    scope: true,
    replace: true,
    link: function($scope, $element){
      var keyUp = function(e) {
        if(e.which == 27) {
          $scope.cancel();
          $scope.$apply();
        }
      };

      var backdropClick = function(e) {
        if(e.target == $element[0]) {
          $scope.cancel();
          $scope.$apply();
        }
      };
      $scope.$on('$destroy', function() {
        $element.remove();
        $document.unbind('keyup', keyUp);
      });

      $document.bind('keyup', keyUp);
      $element.bind('click', backdropClick);
    },
    template: '<div class="action-sheet-backdrop">' +
                '<div class="action-sheet action-sheet-up">' +
                  '<div class="action-sheet-group">' +
                    '<div class="action-sheet-title" ng-if="titleText">{{titleText}}</div>' +
                    '<button class="button" ng-click="buttonClicked($index)" ng-repeat="button in buttons">{{button.text}}</button>' +
                  '</div>' +
                  '<div class="action-sheet-group" ng-if="destructiveText">' +
                    '<button class="button destructive" ng-click="destructiveButtonClicked()">{{destructiveText}}</button>' +
                  '</div>' +
                  '<div class="action-sheet-group" ng-if="cancelText">' +
                    '<button class="button" ng-click="cancel()">{{cancelText}}</button>' +
                  '</div>' +
                '</div>' +
              '</div>'
  };
}]);

})();
;
(function(ionic) {
'use strict';

angular.module('ionic.ui.header', ['ngAnimate'])

.directive('barHeader', ['ScrollDelegate', function(ScrollDelegate) {
  return {
    restrict: 'C',
    link: function($scope, $element, $attr) {
      // We want to scroll to top when the top of this element is clicked
      ScrollDelegate.tapScrollToTop($element);
    }
  };
}])

.directive('headerBar', [function(ScrollDelegate) {
  return {
    restrict: 'E',
    replace: true,
    transclude: true,
    template: '<header class="bar bar-header">\
                <div class="buttons">\
                  <button ng-repeat="button in leftButtons" class="button no-animation" ng-class="button.type" ng-click="button.tap($event, $index)" ng-bind-html="button.content">\
                  </button>\
                </div>\
                <h1 class="title" ng-bind-html="title"></h1>\
                <div class="buttons">\
                  <button ng-repeat="button in rightButtons" class="button no-animation" ng-class="button.type" ng-click="button.tap($event, $index)" ng-bind-html="button.content">\
                  </button>\
                </div>\
              </header>',

    scope: {
      leftButtons: '=',
      rightButtons: '=',
      title: '=',
      type: '@',
      alignTitle: '@'
    },

    link: function($scope, $element, $attr) {
      var hb = new ionic.views.HeaderBar({
        el: $element[0],
        alignTitle: $scope.alignTitle || 'center'
      });

      $element.addClass($scope.type);

      $scope.headerBarView = hb;

      $scope.$watch('leftButtons', function(val) {
        // Resize the title since the buttons have changed
        hb.align();
      });

      $scope.$watch('rightButtons', function(val) {
        console.log('Right buttons changed');
        // Resize the title since the buttons have changed
        hb.align();
      });

      $scope.$watch('title', function(val) {
        // Resize the title since the title has changed
        hb.align();
      });
    }
  };
}])

.directive('footerBar', function() {
  return {
    restrict: 'E',
    replace: true,
    transclude: true,
    template: '<footer class="bar bar-footer" ng-transclude>\
              </footer>',

    scope: {
      type: '@',
    },

    link: function($scope, $element, $attr) {
      $element.addClass($scope.type);
    }
  };
});

})(ionic);
;
(function() {
'use strict';

angular.module('ionic.ui.checkbox', [])


.directive('checkbox', function() {
  return {
    restrict: 'E',
    replace: true,
    require: '?ngModel',
    scope: {},
    transclude: true,
    template: '<li class="item item-checkbox">\
                <label class="checkbox">\
                  <input type="checkbox">\
                </label>\
                <div class="item-content" ng-transclude>\
                </div>\
              </li>',

    link: function($scope, $element, $attr, ngModel) {
      var checkbox;

      if(!ngModel) { return; }

      checkbox = angular.element($element[0].querySelector('input[type="checkbox"]'));

      if(!checkbox.length) { return; }

      checkbox.bind('change', function(e) {
        ngModel.$setViewValue(checkbox[0].checked);
        $scope.$apply(function() {
          e.alreadyHandled = true;
        });
      });

      if(ngModel) {
        ngModel.$render = function() {
          checkbox[0].checked = ngModel.$viewValue;
        };
      }
    }
  };
});

})();
;
(function() {
'use strict';

angular.module('ionic.ui.content', ['ionic.ui.service'])

/**
 * Panel is a simple 100% width and height, fixed panel. It's meant for content to be
 * added to it, or animated around.
 */
.directive('pane', function() {
  return {
    restrict: 'E',
    link: function(scope, element, attr) {
      element.addClass('pane');
    }
  };
})

// The content directive is a core scrollable content area
// that is part of many View hierarchies
.directive('content', ['$parse', '$timeout', 'ScrollDelegate', function($parse, $timeout, ScrollDelegate) {
  return {
    restrict: 'E',
    replace: true,
    template: '<div class="scroll-content"></div>',
    transclude: true,
    scope: {
      onRefresh: '&',
      onRefreshOpening: '&',
      onScroll: '&',
      onScrollComplete: '&',
      refreshComplete: '=',
      onInfiniteScroll: '=',
      infiniteScrollDistance: '@',
      scroll: '@',
      hasScrollX: '@',
      hasScrollY: '@',
      scrollbarX: '@',
      scrollbarY: '@',
      scrollEventInterval: '@'
    },
    compile: function(element, attr, transclude) {
      return function($scope, $element, $attr) {
        var clone, sc, sv,
          addedPadding = false,
          c = $element.eq(0);

        if(attr.hasHeader == "true") { c.addClass('has-header'); }
        if(attr.hasSubheader == "true") { c.addClass('has-subheader'); }
        if(attr.hasFooter == "true") { c.addClass('has-footer'); }
        if(attr.hasTabs == "true") { c.addClass('has-tabs'); }

        // If they want plain overflow scrolling, add that as a class
        if($scope.scroll === "false") {
          clone = transclude($scope.$parent);
          $element.append(clone);
        } else if(attr.overflowScroll === "true") {
          c.addClass('overflow-scroll');
          clone = transclude($scope.$parent);
          $element.append(clone);
        } else {
          sc = document.createElement('div');
          sc.className = 'scroll';
          if(attr.padding == "true") {
            sc.className += ' padding';
            addedPadding = true;
          }
          $element.append(sc);

          // Pass the parent scope down to the child
          clone = transclude($scope.$parent);
          angular.element($element[0].firstElementChild).append(clone);

          var refresher = $element[0].querySelector('.scroll-refresher');
          var refresherHeight = refresher && refresher.clientHeight || 0;

          if(attr.refreshComplete) {
            $scope.refreshComplete = function() {
              if($scope.scrollView) {
                refresher && refresher.classList.remove('active');
                $scope.scrollView.finishPullToRefresh();
                $scope.$parent.$broadcast('scroll.onRefreshComplete');
              }
            };
          }


          // Otherwise, supercharge this baby!
          $timeout(function() {
            sv = new ionic.views.Scroll({
              el: $element[0],
              scrollbarX: $scope.$eval($scope.scrollbarX) !== false,
              scrollbarY: $scope.$eval($scope.scrollbarY) !== false,
              scrollingX: $scope.$eval($scope.hasScrollX) === true,
              scrollingY: $scope.$eval($scope.hasScrollY) !== false,
              scrollEventInterval: parseInt($scope.scrollEventInterval, 10) || 20,
              scrollingComplete: function() {
                $scope.onScrollComplete({
                  scrollTop: this.__scrollTop,
                  scrollLeft: this.__scrollLeft
                });
              }
            });

            // Activate pull-to-refresh
            if(refresher) {
              sv.activatePullToRefresh(50, function() {
                refresher.classList.add('active');
              }, function() {
                refresher.classList.remove('refreshing');
                refresher.classList.remove('active');
              }, function() {
                refresher.classList.add('refreshing');
                $scope.onRefresh();
                $scope.$parent.$broadcast('scroll.onRefresh');
              });
            }

            // Register for scroll delegate event handling
            ScrollDelegate.register($scope, $element);

            
            // Let child scopes access this 
            $scope.$parent.scrollView = sv;
          });

          // Check if this supports infinite scrolling and listen for scroll events
          // to trigger the infinite scrolling
          var infiniteScroll = $element.find('infinite-scroll');
          var infiniteStarted = false;
          if(infiniteScroll) {
            // Parse infinite scroll distance
            var distance = attr.infiniteScrollDistance || '1%';
            var maxScroll;
            if(distance.indexOf('%')) {
              // It's a multiplier
              maxScroll = function() {
                return sv.getScrollMax().top * ( 1 - parseInt(distance, 10) / 100 );
              };
            } else {
              // It's a pixel value
              maxScroll = function() {
                return sv.getScrollMax().top - parseInt(distance, 10);
              };
            }
            $element.bind('scroll', function(e) {
              if( sv && !infiniteStarted && (sv.getValues().top > maxScroll() ) ) {
                infiniteStarted = true;
                infiniteScroll.addClass('active');
                var cb = function() {
                  sv.resize();
                  infiniteStarted = false;
                  infiniteScroll.removeClass('active');
                };
                $scope.$apply(angular.bind($scope, $scope.onInfiniteScroll, cb));
              }
            });
          }
        }

        // if padding attribute is true, then add padding if it wasn't added to the .scroll
        if(attr.padding == "true" && !addedPadding) {
          c.addClass('padding');
        }

      };
    }
  };
}])

.directive('refresher', function() {
  return {
    restrict: 'E',
    replace: true,
    require: ['^?content', '^?list'],
    template: '<div class="scroll-refresher"><div class="ionic-refresher-content"><i class="icon ion-arrow-down-c icon-pulling"></i><i class="icon ion-loading-d icon-refreshing"></i></div></div>',
    scope: true
  };
})

.directive('scrollRefresher', function() {
  return {
    restrict: 'E',
    replace: true,
    transclude: true,
    template: '<div class="scroll-refresher"><div class="scroll-refresher-content" ng-transclude></div></div>'
  };
})

.directive('infiniteScroll', function() {
  return {
    restrict: 'E',
    replace: false,
    template: '<div class="scroll-infinite"><div class="scroll-infinite-content"><i class="icon ion-loading-d icon-refreshing"></i></div></div>'
  };
});

})();
;
(function() {
'use strict';

angular.module('ionic.ui.list', ['ngAnimate'])

.directive('item', ['$timeout', '$parse', function($timeout, $parse) {
  return {
    restrict: 'E',
    require: '?^list',
    replace: true,
    transclude: true,

    scope: {
      item: '=',
      itemType: '@',
      canDelete: '@',
      canReorder: '@',
      canSwipe: '@',
      onDelete: '&',
      optionButtons: '&',
      deleteIcon: '@',
      reorderIcon: '@'
    },

    template: '<div class="item item-complex" ng-class="parsedClass(item)">\
            <div class="item-edit" ng-if="deleteClick !== undefined">\
              <button class="button button-icon icon" ng-class="deleteIconClass" ng-click="deleteClick()"></button>\
            </div>\
            <a class="item-content" ng-href="{{ href }}" ng-transclude></a>\
            <div class="item-drag" ng-if="reorderIconClass !== undefined">\
              <button data-ionic-action="reorder" class="button button-icon icon" ng-class="reorderIconClass"></button>\
            </div>\
            <div class="item-options" ng-if="itemOptionButtons">\
             <button ng-click="b.onTap(item, b)" class="button" ng-class="b.type" ng-repeat="b in itemOptionButtons" ng-bind="b.text"></button>\
           </div>\
          </div>',

    link: function($scope, $element, $attr, list) {
      if(!list) return;
      
      var $parentScope = list.scope;
      var $parentAttrs = list.attrs;

      $attr.$observe('href', function(value) {
        if(value) $scope.href = value.trim();
      });

      // Set this item's class, first from the item directive attr, and then the list attr if item not set
      $scope.itemClass = $scope.itemType || $parentScope.itemType;
      var getter = $parse( $scope.itemClass );
      $scope.parsedClass = angular.bind( $scope, getter, $scope.$parent );
      // Decide if this item can do stuff, and follow a certain priority 
      // depending on where the value comes from
      if(($attr.canDelete ? $scope.canDelete : $parentScope.canDelete) !== "false") {
        if($attr.onDelete || $parentAttrs.onDelete) {

          // only assign this method when we need to
          // and use its existence to decide if the delete should show or not
          $scope.deleteClick = function() {
            if($attr.onDelete) {
              // this item has an on-delete attribute
              $scope.onDelete({ item: $scope.item });
            } else if($parentAttrs.onDelete) {
              // run the parent list's onDelete method
              // if it doesn't exist nothing will happen
              $parentScope.onDelete({ item: $scope.item });
            }
          };

          // Set which icons to use for deleting
          $scope.deleteIconClass = $scope.deleteIcon || $parentScope.deleteIcon || 'ion-minus-circled';
        }
      }

      // set the reorder Icon Class only if the item or list set can-reorder="true"
      if(($attr.canReorder ? $scope.canReorder : $parentScope.canReorder) === "true") {
        $scope.reorderIconClass = $scope.reorderIcon || $parentScope.reorderIcon || 'ion-navicon';
      }

      // Set the option buttons which can be revealed by swiping to the left
      // if canSwipe was set to false don't even bother
      if(($attr.canSwipe ? $scope.canSwipe : $parentScope.canSwipe) !== "false") {
        $scope.itemOptionButtons = $scope.optionButtons();
        if(typeof $scope.itemOptionButtons === "undefined") {
          $scope.itemOptionButtons = $parentScope.optionButtons();
        }
      }

    }
  };
}])

.directive('list', ['$timeout', function($timeout) {
  return {
    restrict: 'E',
    replace: true,
    transclude: true,

    scope: {
      itemType: '@',
      canDelete: '@',
      canReorder: '@',
      canSwipe: '@',
      showDelete: '=',
      showReorder: '=',
      onDelete: '&',
      onReorder: '&',
      optionButtons: '&',
      deleteIcon: '@',
      reorderIcon: '@'
    },

    template: '<div class="list" ng-class="{\'list-editing\': showDelete, \'list-reordering\': showReorder}" ng-transclude></div>',

    controller: ['$scope', '$attrs', function($scope, $attrs) {
      this.scope = $scope;
      this.attrs = $attrs;
    }],

    link: function($scope, $element, $attr) {
      $scope.listView = new ionic.views.ListView({
        el: $element[0],
        listEl: $element[0].children[0]
      });

      if($attr.animation) {
        $element[0].classList.add($attr.animation);
      }

      var destroyShowReorderWatch = $scope.$watch('showReorder', function(val) {
        if(val) {
          $element[0].classList.add('item-options-hide');
        } else if(val === false) {
          // false checking is because it could be undefined
          // if its undefined then we don't care to do anything
          $timeout(function(){
            $element[0].classList.remove('item-options-hide');
          }, 250);
        }
      });

      $scope.$on('$destroy', function () {
        destroyShowReorderWatch();
      });

    }
  };
}]);

})();
;
(function() {
'use strict';

angular.module('ionic.ui.loading', [])

.directive('loading', function() {
  return {
    restrict: 'E',
    replace: true,
    transclude: true,
    link: function($scope, $element){
      $element.addClass($scope.animation || '');
    },
    template: '<div class="loading-backdrop" ng-class="{enabled: showBackdrop}">' + 
                '<div class="loading" ng-transclude>' +
                '</div>' +
              '</div>'
  };
});

})();
;
(function() {
'use strict';

/**
 * @description
 * The NavController is a navigation stack View Controller modelled off of 
 * UINavigationController from Cocoa Touch. With the Nav Controller, you can
 * "push" new "pages" on to the navigation stack, and then pop them off to go
 * back. The NavController controls a navigation bar with a back button and title
 * which updates as the pages switch.
 *
 * The NavController makes sure to not recycle scopes of old pages
 * so that a pop will still show the same state that the user left.
 *
 * However, once a page is popped, its scope is destroyed and will have to be
 * recreated then next time it is pushed.
 *
 */

var actualLocation = null;

angular.module('ionic.ui.navRouter', ['ionic.service.gesture'])

.run(['$rootScope', function($rootScope) {
  $rootScope.stackCursorPosition = 0;
}])

.directive('navRouter', ['$rootScope', '$timeout', '$location', '$window', '$route', function($rootScope, $timeout, $location, $window, $route) {
  return {
    restrict: 'AC',
    // So you can require being under this
    controller: ['$scope', '$element', function($scope, $element) {
      this.navBar = {
        isVisible: true
      };
      $scope.navController = this;

      this.goBack = function() {
        $scope.direction = 'back';
      };
    }],

    link: function($scope, $element, $attr, ctrl) {
      if(!$element.length) return;

      $scope.animation = $attr.animation;

      $element[0].classList.add('noop-animation');

      var isFirst = true;
      // Store whether we did an animation yet, to know if
      // we should let the first state animate
      var didAnimate = false;

      var initTransition = function() {
        //$element.addClass($scope.animation);
      };

      var reverseTransition = function() {
        $element[0].classList.remove('noop-animation');
        $element[0].classList.add($scope.animation);
        $element[0].classList.add('reverse');
      };

      var forwardTransition = function() {
        $element[0].classList.remove('noop-animation');
        $element[0].classList.remove('reverse');
        $element[0].classList.add($scope.animation);
      };

      $scope.$on('$routeChangeSuccess', function(e, a) {
      });
      $scope.$on('$routeChangeStart', function(e, next, current) {
        var back, historyState = $window.history.state;

        back = $scope.direction == 'back' || (!!(historyState && historyState.position <= $rootScope.stackCursorPosition));

        if(isFirst || (next && next.$$route && next.$$route.originalPath === "")) {
          // Don't animate
          isFirst = false;
          return;
        }

        if(didAnimate || $rootScope.stackCursorPosition > 0) {
          didAnimate = true;
          if(back) {
            reverseTransition();
          } else {
            forwardTransition();
          }
        }
      });

      $scope.$on('$locationChangeSuccess', function(a, b, c) {
        // Store the new location
        $rootScope.actualLocation = $location.path();
        if(isFirst && $location.path() !== '/') {
          isFirst = false;
        }
      });  

      $scope.$on('navRouter.goBack', function(e) {
        ctrl.goBack();
      });


      // Keep track of location changes and update a stack pointer that tracks whether we are
      // going forwards or back
      $scope.$watch(function () { return $location.path(); }, function (newLocation, oldLocation) {
        if($rootScope.actualLocation === newLocation) {
          if(oldLocation === '') {// || newLocation == '/') {
            // initial route, skip this
            return;
          }

          var back, historyState = $window.history.state;

          back = $scope.direction == 'back' || (!!(historyState && historyState.position <= $rootScope.stackCursorPosition));

          if (back) {
            //back button
            $rootScope.stackCursorPosition--;
          } else {
            //forward button
            $rootScope.stackCursorPosition++;
          }
           
          $scope.direction = 'forwards';

        } else {
          var currentRouteBeforeChange = $route.current;

          if (currentRouteBeforeChange) {

            $window.history.replaceState({
              position: $rootScope.stackCursorPosition
            });

            $rootScope.stackCursorPosition++;
          }
        }
      });
    }
  };
}])

/**
 * Our Nav Bar directive which updates as the controller state changes.
 */
.directive('navBar', ['$rootScope', '$animate', '$compile', function($rootScope, $animate, $compile) {

  /**
   * Perform an animation between one tab bar state and the next.
   * Right now this just animates the titles.
   */
  var animate = function($scope, $element, oldTitle, data, cb) {
    var title, nTitle, oTitle, titles = $element[0].querySelectorAll('.title');

    var newTitle = data.title;
    if(!oldTitle || oldTitle === newTitle) {
      cb();
      return;
    }

    // Clone the old title and add a new one so we can show two animating in and out
    // add ng-leave and ng-enter during creation to prevent flickering when they are swapped during animation
    title = angular.element(titles[0]);
    oTitle = $compile('<h1 class="title ng-leave" ng-bind="oldTitle"></h1>')($scope);
    title.replaceWith(oTitle);
    nTitle = $compile('<h1 class="title ng-enter" ng-bind="currentTitle"></h1>')($scope);

    var insert = $element[0].firstElementChild || null;

    // Insert the new title
    $animate.enter(nTitle, $element, insert && angular.element(insert), function() {
      cb();
    });

    // Remove the old title
    $animate.leave(angular.element(oTitle), function() {
    });
  };

  return {
    restrict: 'E',
    require: '^navRouter',
    replace: true,
    scope: {
      type: '@',
      backButtonType: '@',
      backButtonLabel: '@',
      backButtonIcon: '@',
      alignTitle: '@'
    },
    template: '<header class="bar bar-header nav-bar" ng-class="{invisible: !navController.navBar.isVisible}">' + 
        '<div class="buttons"> ' +
          '<button nav-back class="button" ng-if="enableBackButton && showBackButton" ng-class="backButtonClass" ng-bind-html="backButtonLabel"></button>' +
          '<button ng-click="button.tap($event)" ng-repeat="button in leftButtons" class="button no-animation {{button.type}}" ng-bind-html="button.content"></button>' + 
        '</div>' +
        '<h1 class="title" ng-bind="currentTitle"></h1>' + 
        '<div class="buttons" ng-if="rightButtons.length"> ' +
          '<button ng-click="button.tap($event)" ng-repeat="button in rightButtons" class="button no-animation {{button.type}}" ng-bind-html="button.content"></button>' + 
        '</div>' +
      '</header>',
    link: function($scope, $element, $attr, navCtrl) {
      var backButton;

      $element.addClass($attr.animation);

      // Create the back button content and show/hide it based on scope settings
      $scope.enableBackButton = true;
      $scope.backButtonClass = $attr.backButtonType;
      if($attr.backButtonIcon) {
        $scope.backButtonClass += ' icon ' + $attr.backButtonIcon;
      }

      // Listen for changes in the stack cursor position to indicate whether a back
      // button should be shown (this can still be disabled by the $scope.enableBackButton
      $rootScope.$watch('stackCursorPosition', function(value) {
        if(value > 0) {
          $scope.showBackButton = true;
        } else {
          $scope.showBackButton = false;
        }
      });

      // Store a reference to our nav controller
      $scope.navController = navCtrl;

      // Initialize our header bar view which will handle resizing and aligning our title labels
      var hb = new ionic.views.HeaderBar({
        el: $element[0],
        alignTitle: $scope.alignTitle || 'center'
      });
      $scope.headerBarView = hb;

      // Add the type of header bar class to this element
      $element.addClass($scope.type);

      var updateHeaderData = function(data) {
        var oldTitle = $scope.currentTitle;
        $scope.oldTitle = oldTitle;

        if(typeof data.title !== 'undefined') {
          $scope.currentTitle = data.title;
        }

        $scope.leftButtons = data.leftButtons;
        $scope.rightButtons = data.rightButtons;

        if(typeof data.hideBackButton !== 'undefined') {
          $scope.enableBackButton = data.hideBackButton !== true;
        }

        if(data.animate !== false && typeof data.title !== 'undefined') {
          animate($scope, $element, oldTitle, data, function() {
            hb.align();
          });
        } else {
          hb.align();
        }
      };

      $scope.$parent.$on('navRouter.showBackButton', function(e, data) {
        $scope.enableBackButton = true;
      });

      $scope.$parent.$on('navRouter.hideBackButton', function(e, data) {
        $scope.enableBackButton = false;
      });

      // Listen for changes on title change, and update the title
      $scope.$parent.$on('navRouter.pageChanged', function(e, data) {
        updateHeaderData(data);
      });

      $scope.$parent.$on('navRouter.pageShown', function(e, data) {
        updateHeaderData(data);
      });

      $scope.$parent.$on('navRouter.titleChanged', function(e, data) {
        var oldTitle = $scope.currentTitle;
        $scope.oldTitle = oldTitle;

         if(typeof data.title !== 'undefined') {
          $scope.currentTitle = data.title;
        }

        if(data.animate !== false && typeof data.title !== 'undefined') {
          animate($scope, $element, oldTitle, data, function() {
            hb.align();
          });
        } else {
          hb.align();
        }
      });

      // If a nav page changes the left or right buttons, update our scope vars
      $scope.$parent.$on('navRouter.leftButtonsChanged', function(e, data) {
        $scope.leftButtons = data;
      });
      $scope.$parent.$on('navRouter.rightButtonsChanged', function(e, data) {
        $scope.rightButtons = data;
      });

      /*
      $scope.$parent.$on('navigation.push', function() {
        backButton = angular.element($element[0].querySelector('.button'));
        backButton.addClass($scope.backButtonType);
        hb.align();
      });
      $scope.$parent.$on('navigation.pop', function() {
        hb.align();
      });
      */

      $scope.$on('$destroy', function() {
        //
      });
    }
  };
}])

.directive('navPage', ['$parse', function($parse) {
  return {
    restrict: 'E',
    require: '^navRouter',
    scope: {
      leftButtons: '=',
      rightButtons: '=',
      title: '=',
      icon: '@',
      iconOn: '@',
      iconOff: '@',
      type: '@',
      alignTitle: '@',
      hideBackButton: '@',
      hideNavBar: '@',
      animate: '@',
    },
    link: function($scope, $element, $attr, navCtrl) {
      $element.addClass('pane');

      // Should we hide a back button when this tab is shown
      $scope.hideBackButton = $scope.$eval($scope.hideBackButton);

      $scope.hideNavBar = $scope.$eval($scope.hideNavBar);

      navCtrl.navBar.isVisible = !$scope.hideNavBar;

      if($scope.hideBackButton === true) {
        $scope.$emit('navRouter.hideBackButton');
      } else {
        $scope.$emit('navRouter.showBackButton');
      }

      // Whether we should animate on tab change, also impacts whether we
      // tell any parent nav controller to animate
      $scope.animate = $scope.$eval($scope.animate);
        

      // watch for changes in the left buttons
      $scope.$watch('leftButtons', function(value) {
        $scope.$emit('navRouter.leftButtonsChanged', $scope.leftButtons);
      });

      $scope.$watch('rightButtons', function(val) {
        $scope.$emit('navRouter.rightButtonsChanged', $scope.rightButtons);
      });

      /*
      $scope.$watch('hideBackButton', function(value) {
        if(value === true) {
          navCtrl.hideBackButton();
        } else {
          navCtrl.showBackButton();
        }
      });
      */

      // watch for changes in the title
      $scope.$watch('title', function(value) {
        $scope.$emit('navRouter.titleChanged', {
          title: value,
          animate: $scope.animate
        });
      });
    }
  };
}])

.directive('navBack', ['$window', '$rootScope', 'Gesture', function($window, $rootScope, Gesture) {
  return {
    restrict: 'AC',
    link: function($scope, $element, $attr, navCtrl) {
      var goBack = function(e) {
        // Only trigger back if the stack is greater than zero
        if($rootScope.stackCursorPosition > 0) {
          $window.history.back();

          // Fallback for bad history supporting devices
          $scope.$emit('navRouter.goBack');
        }
        e.alreadyHandled = true;
        return false;
      };
      $element.bind('click', goBack);
    }
  };
}]);

})();
;
(function(ionic) {
'use strict';

angular.module('ionic.ui.radio', [])

// The radio button is a radio powered element with only
// one possible selection in a set of options.
.directive('radio', function() {
  return {
    restrict: 'E',
    replace: true,
    require: '?ngModel',
    scope: {
      value: '@'
    },
    transclude: true,
    template: '<label class="item item-radio">\
                <input type="radio" name="radio-group">\
                <div class="item-content" ng-transclude>\
                </div>\
                <i class="radio-icon icon ion-checkmark"></i>\
              </label>',

    link: function($scope, $element, $attr, ngModel) {
      var radio;

      if(!ngModel) { return; }

      radio = $element.children().eq(0);

      if(!radio.length) { return; }

      if(ngModel) {
        radio.bind('click', function(e) {
          console.log('RADIO CLICK');
          $scope.$apply(function() {
            ngModel.$setViewValue($scope.$eval($attr.ngValue));
          });
          e.alreadyHandled = true;
        });

        ngModel.$render = function() {
          var val = $scope.$eval($attr.ngValue);
          if(val === ngModel.$viewValue) {
            radio.attr('checked', 'checked');
          } else {
            radio.removeAttr('checked');
          }
        };
      }
    }
  };
})

// The radio button is a radio powered element with only
// one possible selection in a set of options.
.directive('radioButtons', function() {
  return {
    restrict: 'E',
    replace: true,
    require: '?ngModel',
    scope: {
      value: '@'
    },
    transclude: true,
    template: '<div class="button-bar button-bar-inline" ng-transclude></div>',

    controller: ['$scope', '$element', function($scope, $element) {

      this.select = function(element) {
        var c, children = $element.children();
        for(var i = 0; i < children.length; i++) {
          c = children[i];
          if(c != element[0]) {
            c.classList.remove('active');
          }
        }
      };

    }],

    link: function($scope, $element, $attr, ngModel) {
      var radio;

      if(ngModel) {
        //$element.bind('tap', tapHandler);

        ngModel.$render = function() {
          var children = $element.children();
          for(var i = 0; i < children.length; i++) {
            children[i].classList.remove('active');
          }
          $scope.$parent.$broadcast('radioButton.select', ngModel.$viewValue);
        };
      }
    }
  };
})

.directive('buttonRadio', function() {
  return {
    restrict: 'CA',
    require: ['?^ngModel', '?^radioButtons'],
    link: function($scope, $element, $attr, ctrls) {
      var ngModel = ctrls[0];
      var radioButtons = ctrls[1];
      if(!ngModel || !radioButtons) { return; }

      var setIt = function() {
        console.log('SET');
        $element.addClass('active');
        ngModel.$setViewValue($scope.$eval($attr.ngValue));

        radioButtons.select($element);
      };

      var clickHandler = function(e) {
        console.log('CLICK');
        setIt();
      };

      $scope.$on('radioButton.select', function(e, val) {
        if(val == $scope.$eval($attr.ngValue)) {
          $element.addClass('active');
        }
      });
        
      ionic.on('tap', clickHandler, $element[0]);

      $scope.$on('$destroy', function() {
        ionic.off('tap', clickHandler);
      });
    }
  };
});

})(window.ionic);
;
(function() {
'use strict';

angular.module('ionic.ui.scroll', [])

.directive('scroll', ['$parse', '$timeout', function($parse, $timeout) {
  return {
    restrict: 'E',
    replace: true,
    template: '<div class="scroll-view"></div>',
    transclude: true,
    scope: {
      direction: '@',
      paging: '@',
      onRefresh: '&',
      onScroll: '&',
      refreshComplete: '=',
      scroll: '@',
      scrollbarX: '@',
      scrollbarY: '@',
    },

    controller: function() {},

    compile: function(element, attr, transclude) {
      return function($scope, $element, $attr) {
        var clone, sv, sc = document.createElement('div');

        // Create the internal scroll div
        sc.className = 'scroll';
        if(attr.padding == "true") {
          sc.classList.add('padding');
          addedPadding = true;
        }
        if($scope.$eval($scope.paging) === true) {
          sc.classList.add('scroll-paging');
        }
        $element.append(sc);

        // Pass the parent scope down to the child
        clone = transclude($scope.$parent);
        angular.element($element[0].firstElementChild).append(clone);

        // Get refresher size
        var refresher = $element[0].querySelector('.scroll-refresher');
        var refresherHeight = refresher && refresher.clientHeight || 0;

        if(!$scope.direction) { $scope.direction = 'y'; }
        var hasScrollingX = $scope.direction.indexOf('x') >= 0;
        var hasScrollingY = $scope.direction.indexOf('y') >= 0;

        $timeout(function() {
          var options = {
            el: $element[0],
            paging: $scope.$eval($scope.paging) === true,
            scrollbarX: $scope.$eval($scope.scrollbarX) !== false,
            scrollbarY: $scope.$eval($scope.scrollbarY) !== false,
            scrollingX: hasScrollingX,
            scrollingY: hasScrollingY
          };

          if(options.paging) {
            options.speedMultiplier = 0.8;
            options.bouncing = false;
          }

          sv = new ionic.views.Scroll(options);

          // Activate pull-to-refresh
          if(refresher) {
            sv.activatePullToRefresh(refresherHeight, function() {
              refresher.classList.add('active');
            }, function() {
              refresher.classList.remove('refreshing');
              refresher.classList.remove('active');
            }, function() {
              refresher.classList.add('refreshing');
              $scope.onRefresh();
              $scope.$parent.$broadcast('scroll.onRefresh');
            });
          }

          $element.bind('scroll', function(e) {
            $scope.onScroll({
              event: e,
              scrollTop: e.detail ? e.detail.scrollTop : e.originalEvent ? e.originalEvent.detail.scrollTop : 0,
              scrollLeft: e.detail ? e.detail.scrollLeft: e.originalEvent ? e.originalEvent.detail.scrollLeft : 0
            });
          });

          $scope.$parent.$on('scroll.resize', function(e) {
            // Run the resize after this digest
            $timeout(function() {
              sv && sv.resize();
            });
          });

          $scope.$parent.$on('scroll.refreshComplete', function(e) {
            sv && sv.finishPullToRefresh();
          });
          
          // Let child scopes access this 
          $scope.$parent.scrollView = sv;
        });
      };
    }
  };
}]);

})();
;
(function() {
'use strict';

/**
 * @description
 * The sideMenuCtrl lets you quickly have a draggable side
 * left and/or right menu, which a center content area.
 */

angular.module('ionic.ui.sideMenu', ['ionic.service.gesture'])

/**
 * The internal controller for the side menu controller. This
 * extends our core Ionic side menu controller and exposes
 * some side menu stuff on the current scope.
 */

.directive('sideMenus', function() {
  return {
    restrict: 'ECA',
    controller: ['$scope', function($scope) {
      var _this = this;

      angular.extend(this, ionic.controllers.SideMenuController.prototype);

      ionic.controllers.SideMenuController.call(this, {
        // Our quick implementation of the left side menu
        left: {
          width: 275,
        },

        // Our quick implementation of the right side menu
        right: {
          width: 275,
        }
      });

      $scope.sideMenuContentTranslateX = 0;

      $scope.sideMenuController = this;
    }],
    replace: true,
    transclude: true,
    template: '<div class="pane" ng-transclude></div>'
  };
})

.directive('sideMenuContent', ['$timeout', 'Gesture', function($timeout, Gesture) {
  return {
    restrict: 'AC',
    require: '^sideMenus',
    scope: true,
    compile: function(element, attr, transclude) {
      return function($scope, $element, $attr, sideMenuCtrl) {

        $element.addClass('menu-content');

        $scope.dragContent = $scope.$eval($attr.dragContent) === false ? false : true;

        var defaultPrevented = false;
        var isDragging = false;

        // Listen for taps on the content to close the menu
        /*
        ionic.on('tap', function(e) {
          sideMenuCtrl.close();
        }, $element[0]);
        */

        var dragFn = function(e) {
          if($scope.dragContent) {
            if(defaultPrevented || e.gesture.srcEvent.defaultPrevented) {
              return;
            }
            isDragging = true;
            sideMenuCtrl._handleDrag(e);
            e.gesture.srcEvent.preventDefault();
          }
        };

        var dragVertFn = function(e) {
          if(isDragging) {
            e.gesture.srcEvent.preventDefault();
          }
        };

        //var dragGesture = Gesture.on('drag', dragFn, $element);
        var dragRightGesture = Gesture.on('dragright', dragFn, $element);
        var dragLeftGesture = Gesture.on('dragleft', dragFn, $element);
        var dragUpGesture = Gesture.on('dragup', dragVertFn, $element);
        var dragDownGesture = Gesture.on('dragdown', dragVertFn, $element);

        var dragReleaseFn = function(e) {
          isDragging = false;
          if(!defaultPrevented) {
            sideMenuCtrl._endDrag(e);
          }
          defaultPrevented = false;
        };

        var releaseGesture = Gesture.on('release', dragReleaseFn, $element);

        sideMenuCtrl.setContent({
          onDrag: function(e) {},
          endDrag: function(e) {},
          getTranslateX: function() {
            return $scope.sideMenuContentTranslateX || 0;
          },
          setTranslateX: function(amount) {
            $element[0].style.webkitTransform = 'translate3d(' + amount + 'px, 0, 0)';
            $timeout(function() {
              $scope.sideMenuContentTranslateX = amount;
            });
          },
          enableAnimation: function() {
            //this.el.classList.add(this.animateClass);
            $scope.animationEnabled = true;
            $element[0].classList.add('menu-animated');
          },
          disableAnimation: function() {
            //this.el.classList.remove(this.animateClass);
            $scope.animationEnabled = false;
            $element[0].classList.remove('menu-animated');
          }
        });

        // Cleanup
        $scope.$on('$destroy', function() {
          Gesture.off(dragLeftGesture, 'dragleft', dragFn);
          Gesture.off(dragRightGesture, 'dragright', dragFn);
          Gesture.off(dragUpGesture, 'dragup', dragFn);
          Gesture.off(dragDownGesture, 'dragdown', dragFn);
          Gesture.off(releaseGesture, 'release', dragReleaseFn);
        });
      };
    }
  };
}])


.directive('sideMenu', function() {
  return {
    restrict: 'E',
    require: '^sideMenus',
    replace: true,
    transclude: true,
    scope: true,
    template: '<div class="menu menu-{{side}}"></div>',
    compile: function(element, attr, transclude) {
      return function($scope, $element, $attr, sideMenuCtrl) {
        $scope.side = $attr.side;

        if($scope.side == 'left') {
          sideMenuCtrl.left.isEnabled = true;
          sideMenuCtrl.left.pushDown = function() {
            $element[0].style.zIndex = -1;
          };
          sideMenuCtrl.left.bringUp = function() {
            $element[0].style.zIndex = 0;
          };
        } else if($scope.side == 'right') {
          sideMenuCtrl.right.isEnabled = true;
          sideMenuCtrl.right.pushDown = function() {
            $element[0].style.zIndex = -1;
          };
          sideMenuCtrl.right.bringUp = function() {
            $element[0].style.zIndex = 0;
          };
        }

        $element.append(transclude($scope));
      };
    }
  };
});
})();
;
(function() {
'use strict';

/**
 * @description
 * The slideBoxCtrol lets you quickly create a multi-page 
 * container where each page can be swiped or dragged between
 */

angular.module('ionic.ui.slideBox', [])

/**
 * The internal controller for the slide box controller.
 */

.directive('slideBox', ['$timeout', '$compile', function($timeout, $compile) {
  return {
    restrict: 'E',
    replace: true,
    transclude: true,
    scope: {
      doesContinue: '@',
      slideInterval: '@',
      showPager: '@',
      disableScroll: '@',
      onSlideChanged: '&'
    },
    controller: ['$scope', '$element', function($scope, $element) {
      var _this = this;

      var continuous = $scope.$eval($scope.doesContinue) === true;
      var slideInterval = continuous ? $scope.$eval($scope.slideInterval) || 4000 : 0;

      var slider = new ionic.views.Slider({
        el: $element[0],
        auto: slideInterval,
        disableScroll: ($scope.$eval($scope.disableScroll) === true) || false,
        continuous: continuous,
        slidesChanged: function() {
          $scope.currentSlide = slider.getPos();

          // Try to trigger a digest
          $timeout(function() {});
        },
        callback: function(slideIndex) {
          $scope.currentSlide = slideIndex;
          $scope.onSlideChanged({index:$scope.currentSlide});
          $scope.$parent.$broadcast('slideBox.slideChanged', slideIndex);

          // Try to trigger a digest
          $timeout(function() {});
        }
      });

      $scope.$on('slideBox.nextSlide', function() {
        slider.next();
      });

      $scope.$on('slideBox.prevSlide', function() {
        slider.prev();
      });

      $scope.$on('slideBox.setSlide', function(e, index) {
        slider.slide(index);
      });

      $scope.$parent.slideBox = slider;

      this.getNumSlides = function() {
        return slider.getNumSlides();
      };

      $timeout(function() {
        slider.load();
      });
    }],
    template: '<div class="slider">\
            <div class="slider-slides" ng-transclude>\
            </div>\
          </div>',

    link: function($scope, $element, $attr, slideBoxCtrl) {
      // If the pager should show, append it to the slide box
      if($scope.$eval($scope.showPager) !== false) {
        var childScope = $scope.$new();
        var pager = angular.element('<pager></pager>');
        $element.append(pager);
        $compile(pager)(childScope);
      }
    }
  };
}])

.directive('slide', function() {
  return {
    restrict: 'E',
    require: '^slideBox',
    compile: function(element, attr) {
      element.addClass('slider-slide');
      return function($scope, $element, $attr) {};
    },
  };
})

.directive('pager', function() {
  return {
    restrict: 'E',
    replace: true,
    require: '^slideBox',
    template: '<div class="slider-pager"><span class="slider-pager-page" ng-repeat="slide in numSlides() track by $index" ng-class="{active: $index == currentSlide}"><i class="icon ion-record"></i></span></div>',
    link: function($scope, $element, $attr, slideBox) {
      var selectPage = function(index) {
        var children = $element[0].children;
        var length = children.length;
        for(var i = 0; i < length; i++) {
          if(i == index) {
            children[i].classList.add('active');
          } else {
            children[i].classList.remove('active');
          }
        }
      };

      $scope.numSlides = function() {
        return new Array(slideBox.getNumSlides());
      };

      $scope.$watch('currentSlide', function(v) {
        selectPage(v);
      });
    }
  };

});

})();
;
angular.module('ionic.ui.tabs', ['ngAnimate'])

/**
 * @description
 *
 * The Tab Controller renders a set of pages that switch based on taps
 * on a tab bar. Modelled off of UITabBarController.
 */

.directive('tabs', function() {
  return {
    restrict: 'E',
    replace: true,
    scope: true,
    transclude: true,
    controller: ['$scope', '$element', '$animate', function($scope, $element, $animate) {
      var _this = this;

      angular.extend(this, ionic.controllers.TabBarController.prototype);


      ionic.controllers.TabBarController.call(this, {
        controllerChanged: function(oldC, oldI, newC, newI) {
          $scope.controllerChanged && $scope.controllerChanged({
            oldController: oldC,
            oldIndex: oldI,
            newController: newC,
            newIndex: newI
          });
        },
        tabBar: {
          tryTabSelect: function() {},
          setSelectedItem: function(index) {},
          addItem: function(item) {}
        }
      });

      this.add = function(controller) {
        this.addController(controller);
        this.select(0);
      };

      this.select = function(controllerIndex) {
        $scope.activeAnimation = $scope.animation;
        _this.selectController(controllerIndex);
      };

      $scope.controllers = this.controllers;

      $scope.tabsController = this;
    }],
    //templateUrl: 'ext/angular/tmpl/ionicTabBar.tmpl.html',
    template: '<div class="view"><tab-controller-bar></tab-controller-bar></div>',
    compile: function(element, attr, transclude, tabsCtrl) {
      return function($scope, $element, $attr) {
        var tabs = $element[0].querySelector('.tabs');

        $scope.tabsType = $attr.tabsType || 'tabs-positive';
        $scope.tabsStyle = $attr.tabsStyle;
        $scope.animation = $attr.animation;

        $scope.animateNav = $scope.$eval($attr.animateNav);
        if($scope.animateNav !== false) {
          $scope.animateNav = true;
        }

        $attr.$observe('tabsStyle', function(val) {
          if(tabs) {
            angular.element(tabs).addClass($attr.tabsStyle);
          }
        });

        $attr.$observe('tabsType', function(val) {
          if(tabs) {
            angular.element(tabs).addClass($attr.tabsType);
          }
        });

        $scope.$watch('activeAnimation', function(value) {
          //$element.removeClass($scope.animation + ' ' + $scope.animation + '-reverse');
          $element.addClass($scope.activeAnimation);
        });
        transclude($scope, function(cloned) {
          $element.prepend(cloned);
        });
      };
    }
  };
})

// Generic controller directive
.directive('tab', ['$animate', '$parse', function($animate, $parse) {
  return {
    restrict: 'E',
    require: '^tabs',
    scope: true,
    transclude: 'element',
    compile: function(element, attr, transclude) {
      return function($scope, $element, $attr, tabsCtrl) {
        var childScope, childElement;

        $scope.title = $attr.title;
        $scope.icon = $attr.icon;
        $scope.iconOn = $attr.iconOn;
        $scope.iconOff = $attr.iconOff;

        // Should we hide a back button when this tab is shown
        $scope.hideBackButton = $scope.$eval($attr.hideBackButton);

        if($scope.hideBackButton !== true) {
          $scope.hideBackButton = false;
        }

        // Whether we should animate on tab change, also impacts whether we
        // tell any parent nav controller to animate
        $scope.animate = $scope.$eval($attr.animate);

        // Grab whether we should update any parent nav router on tab changes
        $scope.doesUpdateNavRouter = $scope.$eval($attr.doesUpdateNavRouter);
        if($scope.doesUpdateNavRouter !== false) {
          $scope.doesUpdateNavRouter = true;
        }

        var leftButtonsGet = $parse($attr.leftButtons);
        $scope.$watch(leftButtonsGet, function(value) {
          $scope.leftButtons = value;
          if($scope.doesUpdateNavRouter) {
            $scope.$emit('navRouter.leftButtonsChanged', $scope.rightButtons);
          }
        });

        var rightButtonsGet = $parse($attr.rightButtons);
        $scope.$watch(rightButtonsGet, function(value) {
          $scope.rightButtons = value;
        });

        tabsCtrl.add($scope);
        
        $scope.$watch('isVisible', function(value) {
          if(childElement) {
            $animate.leave(childElement);
            $scope.$broadcast('tab.hidden');
            childElement = undefined;
          }
          if(childScope) {
            childScope.$destroy();
            childScope = undefined;
          }
          if(value) {
            childScope = $scope.$new();
            transclude(childScope, function(clone) {
              childElement = clone;

              clone.addClass('pane');

              $animate.enter(clone, $element.parent(), $element);

              if($scope.title) {
                // Send the title up in case we are inside of a nav controller
                if($scope.doesUpdateNavRouter) {
                  $scope.$emit('navRouter.pageShown', {
                    title: $scope.title,
                    rightButtons: $scope.rightButtons,
                    leftButtons: $scope.leftButtons,
                    hideBackButton: $scope.hideBackButton,
                    animate: $scope.animateNav
                  });
                }
                //$scope.$emit('navRouter.titleChanged', $scope.title);
              }
              $scope.$broadcast('tab.shown');
            });
          }
        });
      };
    }
  };
}])


.directive('tabControllerBar', function() {
  return {
    restrict: 'E',
    require: '^tabs',
    transclude: true,
    replace: true,
    scope: true,
    template: '<div class="tabs">' + 
      '<tab-controller-item title="{{controller.title}}" icon="{{controller.icon}}" icon-on="{{controller.iconOn}}" icon-off="{{controller.iconOff}}" active="controller.isVisible" index="$index" ng-repeat="controller in controllers"></tab-controller-item>' + 
    '</div>',
    link: function($scope, $element, $attr, tabsCtrl) {
      $element.addClass($scope.tabsType);
      $element.addClass($scope.tabsStyle);
    }
  };
})

.directive('tabControllerItem', function() {
  return {
    restrict: 'E',
    replace: true,
    require: '^tabs',
    scope: {
      title: '@',
      icon: '@',
      iconOn: '@',
      iconOff: '@',
      active: '=',
      tabSelected: '@',
      index: '='
    },
    link: function(scope, element, attrs, tabsCtrl) {
      if(attrs.icon) {
        scope.iconOn = scope.iconOff = attrs.icon;
      }
      scope.selectTab = function(index) {
        tabsCtrl.select(scope.index);
      };
    },
    template: 
      '<a ng-class="{active:active}" ng-click="selectTab()" class="tab-item">' +
        '<i class="{{icon}}" ng-if="icon"></i>' +
        '<i class="{{iconOn}}" ng-if="active"></i>' +
        '<i class="{{iconOff}}" ng-if="!active"></i> {{title}}' +
      '</a>'
  };
})

.directive('tabBar', function() {
  return {
    restrict: 'E',
    replace: true,
    transclude: true,
    template: '<div class="tabs tabs-primary" ng-transclude>' + 
    '</div>'
  };
});

;
(function(ionic) {
'use strict';

angular.module('ionic.ui.toggle', [])

// The Toggle directive is a toggle switch that can be tapped to change
// its value
.directive('toggle', function() {
  return {
    restrict: 'E',
    replace: true,
    require: '?ngModel',
    scope: {},
    template: '<div ng-click="toggleIt($event)" class="toggle" skip-tap-poly><input type="checkbox"><div class="track"><div class="handle"></div></div></div>',

    link: function($scope, $element, $attr, ngModel) {
      var checkbox, handle;

      if(!ngModel) { return; }

      checkbox = $element.children().eq(0);
      handle = $element.children().eq(1);

      if(!checkbox.length || !handle.length) { return; }

      $scope.toggle = new ionic.views.Toggle({ 
        el: $element[0],
        checkbox: checkbox[0],
        handle: handle[0]
      });

      $scope.toggleIt = function(e) {
        $scope.toggle.tap(e);
        ngModel.$setViewValue(checkbox[0].checked);
      };

      ngModel.$render = function() {
        $scope.toggle.val(ngModel.$viewValue);
      };
    }
  };
});

})(window.ionic);
;
(function() {
'use strict';

angular.module('ionic.ui.virtRepeat', [])

.directive('virtRepeat', function() {
  return {
    require: ['?ngModel', '^virtualList'],
    transclude: 'element',
    priority: 1000,
    terminal: true,
    compile: function(element, attr, transclude) {
      return function($scope, $element, $attr, ctrls) {
        var virtualList = ctrls[1];

        virtualList.listView.renderViewport = function(high, low, start, end) {
        };
      };
    }
  };
});
})(ionic);
;

(function() {
'use strict';

// Turn the expression supplied to the directive:
//
//     a in b
//
// into `{ value: "a", collection: "b" }`
function parseRepeatExpression(expression){
  var match = expression.match(/^\s*([\$\w]+)\s+in\s+(\S*)\s*$/);
  if (! match) {
    throw new Error("Expected sfVirtualRepeat in form of '_item_ in _collection_' but got '" +
                    expression + "'.");
  }
  return {
    value: match[1],
    collection: match[2]
  };
}

// Utility to filter out elements by tag name
function isTagNameInList(element, list){
  var t, tag = element.tagName.toUpperCase();
  for( t = 0; t < list.length; t++ ){
    if( list[t] === tag ){
      return true;
    }
  }
  return false;
}


// Utility to find the viewport/content elements given the start element:
function findViewportAndContent(startElement){
  /*jshint eqeqeq:false, curly:false */
  var root = $rootElement[0];
  var e, n;
  // Somewhere between the grandparent and the root node
  for( e = startElement.parent().parent()[0]; e !== root; e = e.parentNode ){
    // is an element
    if( e.nodeType != 1 ) break;
    // that isn't in the blacklist (tables etc.),
    if( isTagNameInList(e, DONT_WORK_AS_VIEWPORTS) ) continue;
    // has a single child element (the content),
    if( e.childElementCount != 1 ) continue;
    // which is not in the blacklist
    if( isTagNameInList(e.firstElementChild, DONT_WORK_AS_CONTENT) ) continue;
    // and no text.
    for( n = e.firstChild; n; n = n.nextSibling ){
      if( n.nodeType == 3 && /\S/g.test(n.textContent) ){
        break;
      }
    }
    if( n === null ){
      // That element should work as a viewport.
      return {
        viewport: angular.element(e),
        content: angular.element(e.firstElementChild)
      };
    }
  }
  throw new Error("No suitable viewport element");
}

// Apply explicit height and overflow styles to the viewport element.
//
// If the viewport has a max-height (inherited or otherwise), set max-height.
// Otherwise, set height from the current computed value or use
// window.innerHeight as a fallback
//
function setViewportCss(viewport){
  var viewportCss = {'overflow': 'auto'},
      style = window.getComputedStyle ?
        window.getComputedStyle(viewport[0]) :
        viewport[0].currentStyle,
      maxHeight = style && style.getPropertyValue('max-height'),
      height = style && style.getPropertyValue('height');

  if( maxHeight && maxHeight !== '0px' ){
    viewportCss.maxHeight = maxHeight;
  }else if( height && height !== '0px' ){
    viewportCss.height = height;
  }else{
    viewportCss.height = window.innerHeight;
  }
  viewport.css(viewportCss);
}

// Apply explicit styles to the content element to prevent pesky padding
// or borders messing with our calculations:
function setContentCss(content){
  var contentCss = {
    margin: 0,
    padding: 0,
    border: 0,
    'box-sizing': 'border-box'
  };
  content.css(contentCss);
}

// TODO: compute outerHeight (padding + border unless box-sizing is border)
function computeRowHeight(element){
  var style = window.getComputedStyle ? window.getComputedStyle(element)
                                      : element.currentStyle,
      maxHeight = style && style.getPropertyValue('max-height'),
      height = style && style.getPropertyValue('height');

  if( height && height !== '0px' && height !== 'auto' ){
    $log.info('Row height is "%s" from css height', height);
  }else if( maxHeight && maxHeight !== '0px' && maxHeight !== 'none' ){
    height = maxHeight;
    $log.info('Row height is "%s" from css max-height', height);
  }else if( element.clientHeight ){
    height = element.clientHeight+'px';
    $log.info('Row height is "%s" from client height', height);
  }else{
    throw new Error("Unable to compute height of row");
  }
  angular.element(element).css('height', height);
  return parseInt(height, 10);
}

angular.module('ionic.ui.virtualRepeat', [])

/**
 * A replacement for ng-repeat that supports virtual lists.
 * This is not a 1 to 1 replacement for ng-repeat. However, in situations
 * where you have huge lists, this repeater will work with our virtual
 * scrolling to only render items that are showing or will be showing
 * if a scroll is made.
 */
.directive('virtualRepeat', ['$log', function($log) {
    return {
      require: ['?ngModel, ^virtualList'],
      transclude: 'element',
      priority: 1000,
      terminal: true,
      compile: function(element, attr, transclude) {
        var ident = parseRepeatExpression(attr.sfVirtualRepeat);

        return function(scope, iterStartElement, attrs, ctrls, b) {
          var virtualList = ctrls[1];

          var rendered = [];
          var rowHeight = 0;
          var sticky = false;

          var dom = virtualList.element;
          //var dom = findViewportAndContent(iterStartElement);

          // The list structure is controlled by a few simple (visible) variables:
          var state = 'ngModel' in attrs ? scope.$eval(attrs.ngModel) : {};

          function makeNewScope (idx, collection, containerScope) {
            var childScope = containerScope.$new();
            childScope[ident.value] = collection[idx];
            childScope.$index = idx;
            childScope.$first = (idx === 0);
            childScope.$last = (idx === (collection.length - 1));
            childScope.$middle = !(childScope.$first || childScope.$last);
            childScope.$watch(function updateChildScopeItem(){
              childScope[ident.value] = collection[idx];
            });
            return childScope;
          }

          // Given the collection and a start and end point, add the current
          function addElements (start, end, collection, containerScope, insPoint) {
            var frag = document.createDocumentFragment();
            var newElements = [], element, idx, childScope;
            for( idx = start; idx !== end; idx ++ ){
              childScope = makeNewScope(idx, collection, containerScope);
              element = linker(childScope, angular.noop);
              //setElementCss(element);
              newElements.push(element);
              frag.appendChild(element[0]);
            }
            insPoint.after(frag);
            return newElements;
          }

          function recomputeActive() {
            // We want to set the start to the low water mark unless the current
            // start is already between the low and high water marks.
            var start = clip(state.firstActive, state.firstVisible - state.lowWater, state.firstVisible - state.highWater);
            // Similarly for the end
            var end = clip(state.firstActive + state.active,
                           state.firstVisible + state.visible + state.lowWater,
                           state.firstVisible + state.visible + state.highWater );
            state.firstActive = Math.max(0, start);
            state.active = Math.min(end, state.total) - state.firstActive;
          }

          function sfVirtualRepeatOnScroll(evt){
            if( !rowHeight ){
              return;
            }
            // Enter the angular world for the state change to take effect.
            scope.$apply(function(){
              state.firstVisible = Math.floor(evt.target.scrollTop / rowHeight);
              state.visible = Math.ceil(dom.viewport[0].clientHeight / rowHeight);
              $log.log('scroll to row %o', state.firstVisible);
              sticky = evt.target.scrollTop + evt.target.clientHeight >= evt.target.scrollHeight;
              recomputeActive();
              $log.log(' state is now %o', state);
              $log.log(' sticky = %o', sticky);
            });
          }

          function sfVirtualRepeatWatchExpression(scope){
            var coll = scope.$eval(ident.collection);
            if( coll.length !== state.total ){
              state.total = coll.length;
              recomputeActive();
            }
            return {
              start: state.firstActive,
              active: state.active,
              len: coll.length
            };
          }

          function destroyActiveElements (action, count) {
            var dead, ii, remover = Array.prototype[action];
            for( ii = 0; ii < count; ii++ ){
              dead = remover.call(rendered);
              dead.scope().$destroy();
              dead.remove();
            }
          }

          // When the watch expression for the repeat changes, we may need to add
          // and remove scopes and elements
          function sfVirtualRepeatListener(newValue, oldValue, scope){
            var oldEnd = oldValue.start + oldValue.active,
                collection = scope.$eval(ident.collection),
                newElements;
            if(newValue === oldValue) {
              $log.info('initial listen');
              newElements = addElements(newValue.start, oldEnd, collection, scope, iterStartElement);
              rendered = newElements;
              if(rendered.length) {
                rowHeight = computeRowHeight(newElements[0][0]);
              }
            } else {
              var newEnd = newValue.start + newValue.active;
              var forward = newValue.start >= oldValue.start;
              var delta = forward ? newValue.start - oldValue.start
                                  : oldValue.start - newValue.start;
              var endDelta = newEnd >= oldEnd ? newEnd - oldEnd : oldEnd - newEnd;
              var contiguous = delta < (forward ? oldValue.active : newValue.active);
              $log.info('change by %o,%o rows %s', delta, endDelta, forward ? 'forward' : 'backward');
              if(!contiguous) {
                $log.info('non-contiguous change');
                destroyActiveElements('pop', rendered.length);
                rendered = addElements(newValue.start, newEnd, collection, scope, iterStartElement);
              } else {
                if(forward) {
                  $log.info('need to remove from the top');
                  destroyActiveElements('shift', delta);
                } else if(delta) {
                  $log.info('need to add at the top');
                  newElements = addElements(
                    newValue.start,
                    oldValue.start,
                    collection, scope, iterStartElement);
                  rendered = newElements.concat(rendered);
                }

                if(newEnd < oldEnd) {
                  $log.info('need to remove from the bottom');
                  destroyActiveElements('pop', oldEnd - newEnd);
                } else if(endDelta) {
                  var lastElement = rendered[rendered.length-1];
                  $log.info('need to add to the bottom');
                  newElements = addElements(
                    oldEnd,
                    newEnd,
                    collection, scope, lastElement);
                  rendered = rendered.concat(newElements);
                }
              }
              if(!rowHeight && rendered.length) {
                rowHeight = computeRowHeight(rendered[0][0]);
              }
              dom.content.css({'padding-top': newValue.start * rowHeight + 'px'});
            }
            dom.content.css({'height': newValue.len * rowHeight + 'px'});
            if(sticky) {
              dom.viewport[0].scrollTop = dom.viewport[0].clientHeight + dom.viewport[0].scrollHeight;
            }
          }

          //  - The index of the first active element
          state.firstActive = 0;
          //  - The index of the first visible element
          state.firstVisible = 0;
          //  - The number of elements visible in the viewport.
          state.visible = 0;
          // - The number of active elements
          state.active = 0;
          // - The total number of elements
          state.total = 0;
          // - The point at which we add new elements
          state.lowWater = state.lowWater || 100;
          // - The point at which we remove old elements
          state.highWater = state.highWater || 300;
          // TODO: now watch the water marks

          setContentCss(dom.content);
          setViewportCss(dom.viewport);
          // When the user scrolls, we move the `state.firstActive`
          dom.bind('momentumScrolled', sfVirtualRepeatOnScroll);

          scope.$on('$destroy', function () {
            dom.unbind('momentumScrolled', sfVirtualRepeatOnScroll);
          });

          // The watch on the collection is just a watch on the length of the
          // collection. We don't care if the content changes.
          scope.$watch(sfVirtualRepeatWatchExpression, sfVirtualRepeatListener, true);
        };
      }
    };
  }]);

})(ionic);<|MERGE_RESOLUTION|>--- conflicted
+++ resolved
@@ -2,11 +2,7 @@
  * Copyright 2013 Drifty Co.
  * http://drifty.com/
  *
-<<<<<<< HEAD
  * Ionic, v0.9.18
-=======
- * Ionic, v{{ VERSION }}
->>>>>>> c0e11312
  * A powerful HTML5 mobile app framework.
  * http://ionicframework.com/
  *
@@ -931,7 +927,7 @@
       reorderIcon: '@'
     },
 
-    template: '<div class="item item-complex" ng-class="parsedClass(item)">\
+    template: '<div class="item item-complex" ng-class="itemClass">\
             <div class="item-edit" ng-if="deleteClick !== undefined">\
               <button class="button button-icon icon" ng-class="deleteIconClass" ng-click="deleteClick()"></button>\
             </div>\
@@ -956,8 +952,6 @@
 
       // Set this item's class, first from the item directive attr, and then the list attr if item not set
       $scope.itemClass = $scope.itemType || $parentScope.itemType;
-      var getter = $parse( $scope.itemClass );
-      $scope.parsedClass = angular.bind( $scope, getter, $scope.$parent );
       // Decide if this item can do stuff, and follow a certain priority 
       // depending on where the value comes from
       if(($attr.canDelete ? $scope.canDelete : $parentScope.canDelete) !== "false") {
