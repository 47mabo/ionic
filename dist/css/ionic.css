--- conflicted
+++ resolved
@@ -1,13 +1,8 @@
-@charset "UTF-8";
 /*!
- * Copyright 2013 Drifty Co.
+ * Copyright 2014 Drifty Co.
  * http://drifty.com/
  *
-<<<<<<< HEAD
- * Ionic, v0.9.18
-=======
  * Ionic, v0.9.19
->>>>>>> cd65a8dc
  * A powerful HTML5 mobile app framework.
  * http://ionicframework.com/
  *
