var fs = require('fs'),
    path = require('path'),
    Generate = require('../generate'),
    _ = require('lodash'),
    shell = require('shelljs');

// logging.logger = helpers.testingLogger;

// global.console.debug = function(arguments) {
//   console.log(arguments)
// }

describe('#Generate', function() {
  it('should have generate exported', function() {
    expect(Generate).toBeDefined();
    expect(Generate.page).toBeDefined();
  });

  ddescribe('#generators', function() {
    it('should have a list of generators', function() {
      expect(Generate.generators).toBeDefined();
      expect(Object.keys(Generate.generators).length).toBeGreaterThan(0);
      expect(Generate.generators.page).toBeDefined();
      expect(Generate.generators['page-tabs']).toBeDefined();
    });

    it('should be able to load generators', function() {
      spyOn(fs, 'readdirSync').andReturn(['page']);
      Generate.loadGenerators();
      expect(fs.readdirSync).toHaveBeenCalled();
    });

    it('should throw an exception if a generator does not get options passed', function() {
      expect(Generate.generate).toThrow('No options passed to generator');
    });

    it('should call the appropriate generator', function() {
      spyOn(Generate, 'createScaffoldDirectories');
      var generatorOptions = { appDirectory: '/fake/ionic/path', name: 'About', generatorName: 'page' };
      var generatorSpy = {run: createSpy()};
      var realGenerator = Generate.generators['page'];
      Generate.generators['page'] = generatorSpy;

      Generate.generate(generatorOptions);

      var genOpts = {
<<<<<<< HEAD
        appDirectory: '/fake/ionic/path',
        cssClassName: 'about',
        fileName: 'about',
        jsClassName: 'About',
        name: 'About', 
        template: 'page'
=======
        fileAndClassName: 'about',
        javascriptClassName: 'About',
        name: 'About',
>>>>>>> df4b5f04
      }

      expect(generatorSpy.run).toHaveBeenCalledWith(genOpts);

      Generate.generators['page'] = realGenerator;
    });

    describe('#generate:page', function() {
      it('should generate all the templates for a page', function() {
        var generatorOptions = { appDirectory: '/ionic/app/dir', name: 'About', generatorName: 'page' };
        var genOpts = {
<<<<<<< HEAD
          appDirectory: '/ionic/app/dir',
          fileName: 'about',
          cssClassName: 'about',
          jsClassName: 'About',
          name: 'About', 
          template: 'page'
=======
          fileAndClassName: 'about',
          javascriptClassName: 'About',
          name: 'About',
>>>>>>> df4b5f04
        };

        spyOn(fs, 'writeFileSync');
        spyOn(Generate, 'createScaffoldDirectories');

        Generate.generate(generatorOptions);

        expect(fs.writeFileSync.calls.length).toBe(3);

      });
    });
  });

  xdescribe('#page', function() {

    it('should generate a page at a directory', function() {
      //ionic g page about
      //what should happen:
      // create directories if not existing: /www, /www/app, /www/app/about
      // create files in dir: /www/app/about/
      // about.html, about.scss, about.js
      var appDir = '/ionic/app';
      spyOn(Generate, 'createScaffoldDirectories');
      spyOn(fs, 'writeFileSync');
      spyOn(Generate, 'generateHtmlTemplate');
      spyOn(Generate, 'generateScssTemplate');
      spyOn(Generate, 'generateJsTemplate');

      Generate.page(appDir, 'about');

      expect(Generate.createScaffoldDirectories).toHaveBeenCalledWith(appDir, 'about');
      expect(Generate.generateJsTemplate).toHaveBeenCalledWith('about');
      expect(Generate.generateHtmlTemplate).toHaveBeenCalledWith('about');
      expect(Generate.generateScssTemplate).toHaveBeenCalledWith('about');

      expect(fs.writeFileSync).toHaveBeenCalled();

    });

    it('should generate a page code template', function() {
      var scaffold = 'about';
      var compiledTemplate = Generate.generateJsTemplate(scaffold);
      expect(compiledTemplate).toContain('templateUrl: \'app/about/about.html\'');
      expect(compiledTemplate).toContain('export class About');
    });

    it('should generate a properly cased page template', function() {
      var scaffold = 'scheduleDetail';
      var compiledTemplate = Generate.generateJsTemplate(scaffold);
      expect(compiledTemplate).toContain('templateUrl: \'app/schedule-detail/schedule-detail.html\'');
      expect(compiledTemplate).not.toContain('export class scheduleDetail');
      expect(compiledTemplate).toContain('export class ScheduleDetail');
    });

    it('should generate a page html template', function() {
      var scaffold = 'sessions';
      var compiledTemplate = Generate.generateHtmlTemplate(scaffold);
      expect(compiledTemplate).toContain('<ion-content padding class="sessions">');
      expect(compiledTemplate).toContain('<ion-title>Sessions</ion-title>');

    });

    it('should generate a page sass template', function() {
      var scaffold = 'sessions';
      var compiledTemplate = Generate.generateScssTemplate(scaffold);
      expect(compiledTemplate).toContain('.sessions {');
    });

    it('should render html template from file', function() {
      spyOn(fs, 'readFileSync').andReturn('faketemplate');
      var templateSpy = createSpy();

      spyOn(_, 'template').andReturn(templateSpy);
      var options = { name: 'test', capitalizedName: 'Test', templatePath: '/path/to/template.tmpl.html'};
      var generatedContents = Generate.renderTemplateFromFile(options);
      expect(fs.readFileSync).toHaveBeenCalledWith(options.templatePath, 'utf8');
      expect(_.template).toHaveBeenCalledWith('faketemplate');
      expect(templateSpy).toHaveBeenCalledWith(options);
    });
  }); //#page

  xdescribe('#directories', function() {
    it('should create directories for scaffolding', function() {
      // pwd = /ionic/app
      // ionic g page about
      // create folders in /ionic/app/www/app/about
      spyOn(shell, 'mkdir');
      Generate.createScaffoldDirectories('/ionic/app', 'about');
      expect(shell.mkdir).toHaveBeenCalledWith('-p', '/ionic/app/www/app/about');
    });
  }); //#directories

  xdescribe('#tabs', function() {
    it('should create a tab template with tab pages', function() {
      /*
      ionic g tabs MyTabPage
      > How many tabs?
        $ 3
      > What do you want to call tab 1?
        $ About
      > What do you want to call tab 2?
        $ Schedule
      > What do you want to call tab 3?
        $ Sessions

      generates:
        www/app/my-tab-page/my-tab-page.html
        www/app/my-tab-page/my-tab-page.js
        www/app/my-tab-page/my-tab-page.scss

        www/app/about/about.js
        www/app/about/about.html
        www/app/about/about.scss

        www/app/schedule/schedule.js
        www/app/schedule/schedule.html
        www/app/schedule/schedule.scss

        www/app/sessions/sessions.js
        www/app/sessions/sessions.html
        www/app/sessions/sessions.scss
      */

      var tabPage = 'TabPage';
      var tabs = ['About', 'Schedule', 'Sessions'];
      var appDirectory = '/ionic/project';

      spyOn(Generate, 'createScaffoldDirectories');

      //Generate the tabs - that contains links/tab entries for the
      //other tabs
      spyOn(Generate, 'generateTabsHtmlTemplate');
      spyOn(Generate, 'generateTabsJsTemplate');
      spyOn(Generate, 'generateTabsScssTemplate');

      //Generate the individual tab pages - 4 in total
      spyOn(Generate, 'generateTabHtmlTemplate');
      spyOn(Generate, 'generateTabJsTemplate');
      spyOn(Generate, 'generateTabScssTemplate');

      Generate.tabPages(appDirectory, tabPage, tabs);

      expect(Generate.createScaffoldDirectories.calls).toBe(4);

      //tabs
      expect(Generate.generateTabsHtmlTemplate.calls).toBe(1);
      expect(Generate.generateTabsJsTemplate.calls).toBe(1);
      expect(Generate.generateTabsScssTemplate.calls).toBe(1);

      //tab
      expect(Generate.generateTabHtmlTemplate.calls).toBe(3);
      expect(Generate.generateTabJsTemplate.calls).toBe(3);
      expect(Generate.generateTabScssTemplate.calls).toBe(3);
    });

    it('should generate a page with tabs', function() {
      // This is what we want for a page with 2 tabs (about, map):
      // <ion-tabs>
      //   <ion-tab tab-title="About" tab-icon="information-circle" [root]="tab4"></ion-tab>
      //   <ion-tab tab-title="Map" tab-icon="map" [root]="tab3"></ion-tab>
      // </ion-tabs>

      // Setup:
      // spyOn(Generate, 'createScaffoldDirectories');

      // Execute:
      var tabsHtml = Generate.generateTabsHtmlTemplate('/ionic/app/path', 'TabsPage', ['About', 'Map']);

      // Assert:
      expect(tabsHtml).toContain('<ion-tabs>');
      expect(tabsHtml).toContain('<ion-tab tab-title="About" tab-icon="globe" [root]="About">');
      expect(tabsHtml).toContain('<ion-tab tab-title="Map" tab-icon="globe" [root]="Map">');
      expect(tabsHtml).toContain('</ion-tabs>');
    });

    it('should generate a tabs page javascript template', function() {
      // import {NavController, Page} from 'ionic/ionic';
      // <% _.forEach(tabs, function(tab) { %>
      // import {<%= tab.jsClassName %>} from '../<%= tab.filename %>/<%= tab.filename %>';
      // <% }); %>
      // @Page({
      //   templateUrl: 'app/<%= filename %>/<%= filename %>.html',
      //   providers: [DataService]
      // })
      // class ConferenceApp {
      //   constructor(nav: NavController) {
      //     // set the root pages for each tab
      //     <% _.forEach(tabs, function(tab) { %>
      //     this.{<%= tab.jsClassName %>} = <%= tab.jsClassName %>;
      //     <% }); %>
      //   }
      // }

      var tabsJs = Generate.generateTabsJsTemplate('/ionic/app/path', 'TabsPage', ['About', 'Map']);

      expect(tabsJs).toContain('import {About} from \'../about/about\';')
      expect(tabsJs).toContain('import {Map} from \'../map/map\';')
      expect(tabsJs).toContain('templateUrl: \'app/tabs-page/tabs-page.html');
      expect(tabsJs).toContain('export class TabsPage {');
      expect(tabsJs).toContain('this.About = About;');
      expect(tabsJs).toContain('this.Map = Map;');



    });
  });//#tabs

  xdescribe('#naming', function() {
    it('should capitalize names', function() {
      expect(Generate.capitalizeName('session')).toBe('Session');
    });

    it('should generate the correct file and css class name', function() {
      expect(Generate.fileName('session')).toBe('session');
      expect(Generate.fileName('Session')).toBe('session');
      expect(Generate.fileName('SESSION')).toBe('session');
      expect(Generate.fileName('sessionDetail')).toBe('session-detail');
      expect(Generate.fileName('SessionDetail')).toBe('session-detail');
      expect(Generate.fileName('SesSionDetail')).toBe('ses-sion-detail');
      expect(Generate.fileName('seSsionDeTail')).toBe('se-ssion-de-tail');
      expect(Generate.fileName('session-detail')).toBe('session-detail');
      expect(Generate.fileName('Session-Detail')).toBe('session-detail');
      expect(Generate.fileName('Session_Detail')).toBe('session-detail');
    });

    it('should generate the correct javascript class name', function() {
      expect(Generate.jsClassName('session')).toBe('Session');
      expect(Generate.jsClassName('Session')).toBe('Session');
      expect(Generate.jsClassName('SESSION')).toBe('Session');
      expect(Generate.jsClassName('sessionDetail')).toBe('SessionDetail');
      expect(Generate.jsClassName('SessionDetail')).toBe('SessionDetail');
      expect(Generate.jsClassName('SesSionDetail')).toBe('SesSionDetail');
      expect(Generate.jsClassName('seSsionDeTail')).toBe('SeSsionDeTail');
      expect(Generate.jsClassName('session-detail')).toBe('SessionDetail');
      expect(Generate.jsClassName('Session-Detail')).toBe('SessionDetail');
      expect(Generate.jsClassName('Session_Detail')).toBe('SessionDetail');
    });
  });
});<|MERGE_RESOLUTION|>--- conflicted
+++ resolved
@@ -44,18 +44,12 @@
       Generate.generate(generatorOptions);
 
       var genOpts = {
-<<<<<<< HEAD
         appDirectory: '/fake/ionic/path',
         cssClassName: 'about',
         fileName: 'about',
         jsClassName: 'About',
         name: 'About', 
         template: 'page'
-=======
-        fileAndClassName: 'about',
-        javascriptClassName: 'About',
-        name: 'About',
->>>>>>> df4b5f04
       }
 
       expect(generatorSpy.run).toHaveBeenCalledWith(genOpts);
@@ -67,18 +61,12 @@
       it('should generate all the templates for a page', function() {
         var generatorOptions = { appDirectory: '/ionic/app/dir', name: 'About', generatorName: 'page' };
         var genOpts = {
-<<<<<<< HEAD
           appDirectory: '/ionic/app/dir',
           fileName: 'about',
           cssClassName: 'about',
           jsClassName: 'About',
           name: 'About', 
           template: 'page'
-=======
-          fileAndClassName: 'about',
-          javascriptClassName: 'About',
-          name: 'About',
->>>>>>> df4b5f04
         };
 
         spyOn(fs, 'writeFileSync');
